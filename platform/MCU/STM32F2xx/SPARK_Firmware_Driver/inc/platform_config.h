/**
 ******************************************************************************
 * @file    platform_config.h
 * @authors Satish Nair, Brett Walach
 * @version V1.0.0
 * @date    22-Oct-2014
 * @brief   Board specific configuration file.
 ******************************************************************************
  Copyright (c) 2013-2015 Particle Industries, Inc.  All rights reserved.

  This library is free software; you can redistribute it and/or
  modify it under the terms of the GNU Lesser General Public
  License as published by the Free Software Foundation, either
  version 3 of the License, or (at your option) any later version.

  This library is distributed in the hope that it will be useful,
  but WITHOUT ANY WARRANTY; without even the implied warranty of
  MERCHANTABILITY or FITNESS FOR A PARTICULAR PURPOSE.  See the GNU
  Lesser General Public License for more details.

  You should have received a copy of the GNU Lesser General Public
  License along with this library; if not, see <http://www.gnu.org/licenses/>.
  ******************************************************************************
 */

/* Define to prevent recursive inclusion -------------------------------------*/
#ifndef __PLATFORM_CONFIG_H
#define __PLATFORM_CONFIG_H

#include "platforms.h"

#define         ID1          (0x1FFF7A10)
#define         ID2          (0x1FFF7A14)
#define         ID3          (0x1FFF7A18)

#ifndef PLATFORM_ID
#error "PLATFORM_ID not defined"
#endif

/* Includes ------------------------------------------------------------------*/
#include "stm32f2xx.h"

/* Exported types ------------------------------------------------------------*/

/* Exported constants --------------------------------------------------------*/

/* Exported macro ------------------------------------------------------------*/

//LEDs
#define LEDn                                4
#define LED1_GPIO_AF_TIM                    0                       //User Led
#define LED1_GPIO_PIN                       GPIO_Pin_13             //User Led
#define LED1_GPIO_PIN_SOURCE                GPIO_PinSource13        //User Led
#define LED1_GPIO_PORT                      GPIOA                   //User Led
#define LED1_GPIO_CLK                       RCC_AHB1Periph_GPIOA    //User Led
#define LED2_GPIO_AF_TIM                    GPIO_AF_TIM2            //BLUE Led
#define LED2_GPIO_PIN                       GPIO_Pin_3              //BLUE Led
#define LED2_GPIO_PIN_SOURCE                GPIO_PinSource3         //BLUE Led
#define LED2_GPIO_PORT                      GPIOA                   //BLUE Led
#define LED2_GPIO_CLK                       RCC_AHB1Periph_GPIOA    //BLUE Led
#define LED3_GPIO_AF_TIM                    GPIO_AF_TIM2            //RED Led
#define LED3_GPIO_PIN                       GPIO_Pin_1              //RED Led
#define LED3_GPIO_PIN_SOURCE                GPIO_PinSource1         //RED Led
#define LED3_GPIO_PORT                      GPIOA                   //RED Led
#define LED3_GPIO_CLK                       RCC_AHB1Periph_GPIOA    //RED Led
#define LED4_GPIO_AF_TIM                    GPIO_AF_TIM2            //GREEN Led
#define LED4_GPIO_PIN                       GPIO_Pin_2              //GREEN Led
#define LED4_GPIO_PIN_SOURCE                GPIO_PinSource2         //GREEN Led
#define LED4_GPIO_PORT                      GPIOA                   //GREEN Led
#define LED4_GPIO_CLK                       RCC_AHB1Periph_GPIOA    //GREEN Led
#if   PLATFORM_TEACUP_PIGTAIL_DEV == PLATFORM_ID
//On Pigtail board with BM-14, RGB lines are reversed
#define RGB_LINES_REVERSED
#endif

//Push Buttons
#define BUTTONn                             1
#if   PLATFORM_ID == PLATFORM_PHOTON_DEV
#define BUTTON1_GPIO_PIN                    GPIO_Pin_2
#define BUTTON1_GPIO_PORT                   GPIOC
#define BUTTON1_GPIO_CLK                    RCC_AHB1Periph_GPIOC
#define BUTTON1_GPIO_MODE		            GPIO_Mode_IN
#define BUTTON1_GPIO_PUPD                   GPIO_PuPd_UP
#define BUTTON1_PRESSED			            0x00
#define BUTTON1_EXTI_LINE                   EXTI_Line2
#define BUTTON1_EXTI_PORT_SOURCE            EXTI_PortSourceGPIOC
#define BUTTON1_EXTI_PIN_SOURCE             EXTI_PinSource2
#define BUTTON1_EXTI_IRQn                   EXTI2_IRQn
#define BUTTON1_EXTI_IRQ_HANDLER            EXTI2_IRQHandler
#define BUTTON1_EXTI_IRQ_PRIORITY           7
#define BUTTON1_EXTI_IRQ_INDEX              24
#define	BUTTON1_EXTI_TRIGGER		        EXTI_Trigger_Falling
#elif PLATFORM_TEACUP_PIGTAIL_DEV == PLATFORM_ID || \
      PLATFORM_PHOTON_PRODUCTION == PLATFORM_ID || \
      PLATFORM_TEACUP_PIGTAIL_PRODUCTION == PLATFORM_ID || \
      PLATFORM_P1 == PLATFORM_ID || \
      PLATFORM_ELECTRON_PRODUCTION == PLATFORM_ID
#define BUTTON1_GPIO_PIN                    GPIO_Pin_7
#define BUTTON1_GPIO_PORT                   GPIOC
#define BUTTON1_GPIO_CLK                    RCC_AHB1Periph_GPIOC
#define BUTTON1_GPIO_MODE                   GPIO_Mode_IN
#define BUTTON1_GPIO_PUPD                   GPIO_PuPd_UP
#define BUTTON1_PRESSED                     0x00
#define BUTTON1_EXTI_LINE                   EXTI_Line7
#define BUTTON1_EXTI_PORT_SOURCE            EXTI_PortSourceGPIOC
#define BUTTON1_EXTI_PIN_SOURCE             EXTI_PinSource7
#define BUTTON1_EXTI_IRQn                   EXTI9_5_IRQn
#define BUTTON1_EXTI_IRQ_HANDLER            EXTI9_5_IRQHandler
#define BUTTON1_EXTI_IRQ_PRIORITY           7
#define BUTTON1_EXTI_IRQ_INDEX              39
#define BUTTON1_EXTI_TRIGGER                EXTI_Trigger_Falling
#endif

#define UI_TIMER_FREQUENCY                  100	/* 100Hz -> 10ms */
#define BUTTON_DEBOUNCE_INTERVAL            1000 / UI_TIMER_FREQUENCY

//USB OTG Peripheral
#if   PLATFORM_TEACUP_PIGTAIL_DEV == PLATFORM_ID || \
      PLATFORM_TEACUP_PIGTAIL_PRODUCTION == PLATFORM_ID || \
<<<<<<< HEAD
      PLATFORM_P1 == PLATFORM_ID
//BM-14 uses USB_OTG_FS peripheral
=======
      PLATFORM_P1 == PLATFORM_ID || \
      PLATFORM_ELECTRON_PRODUCTION == PLATFORM_ID
//BM-14 and ELECTRON uses USB_OTG_FS peripheral
>>>>>>> 58ca2e57
#define USE_USB_OTG_FS
//BM-14 has serial flash
#if   PLATFORM_TEACUP_PIGTAIL_DEV == PLATFORM_ID || \
      PLATFORM_TEACUP_PIGTAIL_PRODUCTION == PLATFORM_ID
#define USE_SERIAL_FLASH
#else
#define FLASH_UPDATE_MODULES
#endif
//BM-14 bootloader with FLASH_UPDATE_MODULES enabled DOES NOT fit in < 16KB
//#define FLASH_UPDATE_MODULES /* Please do not uncomment this at present */
#elif   PLATFORM_PHOTON_DEV == PLATFORM_ID || \
<<<<<<< HEAD
        PLATFORM_PHOTON_PRODUCTION == PLATFORM_ID || \
        PLATFORM_ELECTRON_PRODUCTION == PLATFORM_ID
=======
        PLATFORM_PHOTON_PRODUCTION == PLATFORM_ID
>>>>>>> 58ca2e57
//BM-09 uses USB_OTG_HS peripheral
#define USE_USB_OTG_HS
//BM-09 bootloader with FLASH_UPDATE_MODULES enabled fits in < 16KB
#define FLASH_UPDATE_MODULES
#endif

#ifdef USE_SERIAL_FLASH
//SPI FLASH Interface pins
#define sFLASH_SPI                          SPI2
#define sFLASH_SPI_CLK                      RCC_APB1Periph_SPI2
#define sFLASH_SPI_CLK_CMD                  RCC_APB1PeriphClockCmd
#define sFLASH_SPI_CS_GPIO_PIN              GPIO_Pin_12                 /* PB.12 */
#define sFLASH_SPI_CS_GPIO_PORT             GPIOB                       /* GPIOB */
#define sFLASH_SPI_CS_GPIO_CLK              RCC_AHB1Periph_GPIOB
#define sFLASH_SPI_SCK_GPIO_PIN             GPIO_Pin_13                 /* PB.13 */
#define sFLASH_SPI_SCK_GPIO_PORT            GPIOB                       /* GPIOB */
#define sFLASH_SPI_SCK_GPIO_CLK             RCC_AHB1Periph_GPIOB
#define sFLASH_SPI_SCK_SOURCE               GPIO_PinSource13
#define sFLASH_SPI_SCK_AF                   GPIO_AF_SPI2
#define sFLASH_SPI_MISO_GPIO_PIN            GPIO_Pin_14                 /* PB.14 */
#define sFLASH_SPI_MISO_GPIO_PORT           GPIOB                       /* GPIOB */
#define sFLASH_SPI_MISO_GPIO_CLK            RCC_AHB1Periph_GPIOB
#define sFLASH_SPI_MISO_SOURCE              GPIO_PinSource14
#define sFLASH_SPI_MISO_AF                  GPIO_AF_SPI2
#define sFLASH_SPI_MOSI_GPIO_PIN            GPIO_Pin_15                 /* PB.15 */
#define sFLASH_SPI_MOSI_GPIO_PORT           GPIOB                       /* GPIOB */
#define sFLASH_SPI_MOSI_GPIO_CLK            RCC_AHB1Periph_GPIOB
#define sFLASH_SPI_MOSI_SOURCE              GPIO_PinSource15
#define sFLASH_SPI_MOSI_AF                  GPIO_AF_SPI2

#define sFLASH_SPI_BAUDRATE_PRESCALER       SPI_BaudRatePrescaler_4
#endif

//NVIC Priorities based on NVIC_PriorityGroup_4
#define SDIO_IRQ_PRIORITY                   0       //??? BCM43362 SDIO Interrupt
#ifdef USE_USB_OTG_FS
#define OTG_FS_IRQ_PRIORITY                 2       //USB OTG FS Interrupt
#define OTG_FS_WKUP_IRQ_PRIORITY            2       //USB OTG FS Wakeup Interrupt
#elif defined USE_USB_OTG_HS
#define OTG_HS_EP1_IN_IRQ_PRIORITY          2       //USB OTG HS EP1 IN Interrupt
#define OTG_HS_EP1_OUT_IRQ_PRIORITY         2       //USB OTG HS EP1 OUT Interrupt
#define OTG_HS_IRQ_PRIORITY                 2       //USB OTG HS Interrupt
#define OTG_HS_WKUP_IRQ_PRIORITY            2       //USB OTG HS Wakeup Interrupt
#endif
#define RTC_Alarm_IRQ_PRIORITY              3       //RTC Alarm Interrupt
#define RTC_WKUP_IRQ_PRIORITY               4       //RTC Seconds Interrupt
#define USART1_IRQ_PRIORITY                 5       //USART1 Interrupt
#define USART2_IRQ_PRIORITY                 5       //USART2 Interrupt
#define TIM2_IRQ_PRIORITY                   6       //TIM2 CC Interrupt(Button Use)
//BUTTON1_EXTI_IRQ_PRIORITY                 7       //Mode Button Interrupt
#define EXTI15_10_IRQ_PRIORITY              8       //User Interrupt
#define EXTI9_5_IRQ_PRIORITY                9       //User Interrupt
#define EXTI0_IRQ_PRIORITY                  10      //User Interrupt
#define EXTI1_IRQ_PRIORITY                  10      //User Interrupt
#define EXTI2_IRQ_PRIORITY                  10      //User Interrupt
#define EXTI3_IRQ_PRIORITY                  10      //User Interrupt
#define EXTI4_IRQ_PRIORITY                  10      //User Interrupt
#define SYSTICK_IRQ_PRIORITY                13      //CORTEX_M3 Systick Interrupt
#define SVCALL_IRQ_PRIORITY                 14      //CORTEX_M3 SVCall Interrupt
#define PENDSV_IRQ_PRIORITY                 15      //CORTEX_M3 PendSV Interrupt

#define PREPSTRING2(x) #x
#define PREPSTRING(x) PREPSTRING2(x)

#if PLATFORM_ID == PLATFORM_SPARK_CORE
#define INTERNAL_FLASH_SIZE                 (0x20000)
#elif PLATFORM_ID == PLATFORM_SPARK_CORE_HD
    #define INTERNAL_FLASH_SIZE             (0x40000)
#elif PLATFORM_ID == PLATFORM_PHOTON_DEV
    #define INTERNAL_FLASH_SIZE             (0x100000)
#elif PLATFORM_ID == PLATFORM_TEACUP_PIGTAIL_DEV
    #define INTERNAL_FLASH_SIZE             (0x100000)
#elif   PLATFORM_ID == PLATFORM_PHOTON_PRODUCTION || \
        PLATFORM_ID == PLATFORM_P1 || \
        PLATFORM_ID == PLATFORM_ELECTRON_PRODUCTION
    #define INTERNAL_FLASH_SIZE             (0x100000)
#elif PLATFORM_ID == PLATFORM_TEACUP_PIGTAIL_PRODUCTION
    #define INTERNAL_FLASH_SIZE             (0x100000)
#else
    #pragma message "PLATFORM_ID is " PREPSTRING(PLATFORM_ID)
    #error "Unknown PLATFORM_ID"
#endif

/* Exported functions ------------------------------------------------------- */

#endif /* __PLATFORM_CONFIG_H */<|MERGE_RESOLUTION|>--- conflicted
+++ resolved
@@ -117,14 +117,9 @@
 //USB OTG Peripheral
 #if   PLATFORM_TEACUP_PIGTAIL_DEV == PLATFORM_ID || \
       PLATFORM_TEACUP_PIGTAIL_PRODUCTION == PLATFORM_ID || \
-<<<<<<< HEAD
-      PLATFORM_P1 == PLATFORM_ID
-//BM-14 uses USB_OTG_FS peripheral
-=======
       PLATFORM_P1 == PLATFORM_ID || \
       PLATFORM_ELECTRON_PRODUCTION == PLATFORM_ID
 //BM-14 and ELECTRON uses USB_OTG_FS peripheral
->>>>>>> 58ca2e57
 #define USE_USB_OTG_FS
 //BM-14 has serial flash
 #if   PLATFORM_TEACUP_PIGTAIL_DEV == PLATFORM_ID || \
@@ -136,12 +131,7 @@
 //BM-14 bootloader with FLASH_UPDATE_MODULES enabled DOES NOT fit in < 16KB
 //#define FLASH_UPDATE_MODULES /* Please do not uncomment this at present */
 #elif   PLATFORM_PHOTON_DEV == PLATFORM_ID || \
-<<<<<<< HEAD
-        PLATFORM_PHOTON_PRODUCTION == PLATFORM_ID || \
-        PLATFORM_ELECTRON_PRODUCTION == PLATFORM_ID
-=======
         PLATFORM_PHOTON_PRODUCTION == PLATFORM_ID
->>>>>>> 58ca2e57
 //BM-09 uses USB_OTG_HS peripheral
 #define USE_USB_OTG_HS
 //BM-09 bootloader with FLASH_UPDATE_MODULES enabled fits in < 16KB
