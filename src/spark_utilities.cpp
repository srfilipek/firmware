/**
 ******************************************************************************
 * @file    spark_utilities.cpp
 * @author  Satish Nair, Zachary Crockett and Mohit Bhoite
 * @version V1.0.0
 * @date    13-March-2013
 *
 * Updated: 14-Feb-2014 David Sidrane <david_s5@usa.net>
 * @brief   
 ******************************************************************************
  Copyright (c) 2013 Spark Labs, Inc.  All rights reserved.

  This library is free software; you can redistribute it and/or
  modify it under the terms of the GNU Lesser General Public
  License as published by the Free Software Foundation, either
  version 3 of the License, or (at your option) any later version.

  This library is distributed in the hope that it will be useful,
  but WITHOUT ANY WARRANTY; without even the implied warranty of
  MERCHANTABILITY or FITNESS FOR A PARTICULAR PURPOSE.  See the GNU
  Lesser General Public License for more details.

  You should have received a copy of the GNU Lesser General Public
  License along with this library; if not, see <http://www.gnu.org/licenses/>.
  ******************************************************************************
 */
#include "spark_utilities.h"
#include "spark_wiring.h"
#include "spark_wiring_network.h"
#include "spark_flasher_ymodem.h"
#include "socket.h"
#include "netapp.h"
#include "string.h"
#include <stdarg.h>

SparkProtocol spark_protocol;

#define INVALID_SOCKET (-1)

long sparkSocket = INVALID_SOCKET;
sockaddr tSocketAddr;

//char digits[] = "0123456789";

extern uint8_t LED_RGB_BRIGHTNESS;

// LED_Signaling_Override
__IO uint8_t LED_Spark_Signal;
__IO uint32_t LED_Signaling_Timing;
const uint32_t VIBGYOR_Colors[] = {
  0xEE82EE, 0x4B0082, 0x0000FF, 0x00FF00, 0xFFFF00, 0xFFA500, 0xFF0000};
int VIBGYOR_Size = sizeof(VIBGYOR_Colors) / sizeof(uint32_t);
int VIBGYOR_Index;

int User_Var_Count;
int User_Func_Count;

struct User_Var_Lookup_Table_t
{
	void *userVar;
	char userVarKey[USER_VAR_KEY_LENGTH];
	Spark_Data_TypeDef userVarType;
} User_Var_Lookup_Table[USER_VAR_MAX_COUNT];

struct User_Func_Lookup_Table_t
{
	int (*pUserFunc)(String userArg);
	char userFuncKey[USER_FUNC_KEY_LENGTH];
	char userFuncArg[USER_FUNC_ARG_LENGTH];
	int userFuncRet;
	bool userFuncSchedule;
} User_Func_Lookup_Table[USER_FUNC_MAX_COUNT];

/*
static unsigned char uitoa(unsigned int cNum, char *cString);
static unsigned int atoui(char *cString);
static uint8_t atoc(char data);
*/

/*
static uint16_t atoshort(char b1, char b2);
static unsigned char ascii_to_char(char b1, char b2);

static void str_cpy(char dest[], char src[]);
static int str_cmp(char str1[], char str2[]);
static int str_len(char str[]);
static void sub_str(char dest[], char src[], int offset, int len);
*/

SystemClass System;
RGBClass RGB;
SparkClass Spark;

System_Mode_TypeDef SystemClass::_mode = AUTOMATIC;

SystemClass::SystemClass()
{
}

SystemClass::SystemClass(System_Mode_TypeDef mode)
{
  switch(mode)
  {
    case AUTOMATIC:
      _mode = AUTOMATIC;
      SPARK_CLOUD_CONNECT = 1;
      break;

    case SEMI_AUTOMATIC:
      _mode = SEMI_AUTOMATIC;
      SPARK_CLOUD_CONNECT = 0;
      SPARK_WLAN_SLEEP = 1;
      break;

    case MANUAL:
      _mode = MANUAL;
      SPARK_CLOUD_CONNECT = 0;
      SPARK_WLAN_SLEEP = 1;
      break;
  }
}

System_Mode_TypeDef SystemClass::mode(void)
{
  return _mode;
}

void SystemClass::serialSaveFile(Stream *serialObj, uint32_t sFlashAddress)
{
  Serial_Flash_Update(serialObj, sFlashAddress);
  SPARK_FLASH_UPDATE = 0;
  TimingFlashUpdateTimeout = 0;
}

void SystemClass::serialFirmwareUpdate(Stream *serialObj)
{
  bool status = Serial_Flash_Update(serialObj, EXTERNAL_FLASH_OTA_ADDRESS);
  if(status == true)
  {
    serialObj->println("Restarting system to apply firmware update...");
    delay(100);
    FLASH_End();
  }
  else
  {
    SPARK_FLASH_UPDATE = 0;
    TimingFlashUpdateTimeout = 0;
  }
}

void SystemClass::factoryReset(void)
{
  //Work in Progress
  //This method will work only if the Core is supplied
  //with the latest version of Bootloader
  Factory_Reset_SysFlag = 0xAAAA;
  Save_SystemFlags();

  reset();
}

void SystemClass::bootloader(void)
{
  //Work in Progress
  //The drawback here being it will enter bootloader mode until firmware
  //is loaded again. Require bootloader changes for proper working.
  BKP_WriteBackupRegister(BKP_DR10, 0xFFFF);
  FLASH_OTA_Update_SysFlag = 0xFFFF;
  Save_SystemFlags();

  reset();
}

void SystemClass::reset(void)
{
  NVIC_SystemReset();
}

bool RGBClass::_control = false;

bool RGBClass::controlled(void)
{
	return _control;
}

void RGBClass::control(bool override)
{
#if !defined (RGB_NOTIFICATIONS_ON)
	if(override == _control)
		return;
	else if (override)
		LED_Signaling_Start();
	else
		LED_Signaling_Stop();

	_control = override;
#endif
}

<<<<<<< HEAD
void RGBClass::color(uint32_t rgb) {
    color((rgb>>16)&0xFF, (rgb>>8)&0xFF, (rgb)&0xFF);
}

void RGBClass::color(int red, int green, int blue)
=======
void RGBClass::color(uint32_t rgbColor)
>>>>>>> 5e41341d
{
#if !defined (RGB_NOTIFICATIONS_ON)
        if (true != _control)
                return;

        LED_SetSignalingColor(rgbColor);
        LED_On(LED_RGB);
#endif
}

void RGBClass::color(uint32_t red, uint32_t green, uint32_t blue)
{
#if !defined (RGB_NOTIFICATIONS_ON)
	color(red << 16 | green << 8 | blue);
#endif
}

void RGBClass::brightness(uint8_t brightness, bool update)
{
#if !defined (RGB_NOTIFICATIONS_ON)	
	LED_SetBrightness(brightness);
    if (_control && update)
        LED_On(LED_RGB);
#endif
}

void SparkClass::variable(const char *varKey, void *userVar, Spark_Data_TypeDef userVarType)
{
  if (NULL != userVar && NULL != varKey)
  {
    if (User_Var_Count == USER_VAR_MAX_COUNT)
      return;

    for (int i = 0; i < User_Var_Count; i++)
    {
      if (User_Var_Lookup_Table[i].userVar == userVar &&
          (0 == strncmp(User_Var_Lookup_Table[i].userVarKey, varKey, USER_VAR_KEY_LENGTH)))
      {
        return;
      }
    }

    User_Var_Lookup_Table[User_Var_Count].userVar = userVar;
    User_Var_Lookup_Table[User_Var_Count].userVarType = userVarType;
    memset(User_Var_Lookup_Table[User_Var_Count].userVarKey, 0, USER_VAR_KEY_LENGTH);
    memcpy(User_Var_Lookup_Table[User_Var_Count].userVarKey, varKey, USER_VAR_KEY_LENGTH);
    User_Var_Count++;
  }
}

void SparkClass::function(const char *funcKey, int (*pFunc)(String paramString))
{
	int i = 0;
	if(NULL != pFunc && NULL != funcKey)
	{
		if(User_Func_Count == USER_FUNC_MAX_COUNT)
			return;

		for(i = 0; i < User_Func_Count; i++)
		{
			if(User_Func_Lookup_Table[i].pUserFunc == pFunc && (0 == strncmp(User_Func_Lookup_Table[i].userFuncKey, funcKey, USER_FUNC_KEY_LENGTH)))
			{
				return;
			}
		}

		User_Func_Lookup_Table[User_Func_Count].pUserFunc = pFunc;
		memset(User_Func_Lookup_Table[User_Func_Count].userFuncArg, 0, USER_FUNC_ARG_LENGTH);
		memset(User_Func_Lookup_Table[User_Func_Count].userFuncKey, 0, USER_FUNC_KEY_LENGTH);
		memcpy(User_Func_Lookup_Table[User_Func_Count].userFuncKey, funcKey, USER_FUNC_KEY_LENGTH);
		User_Func_Lookup_Table[User_Func_Count].userFuncSchedule = false;
		User_Func_Count++;
	}
}

void SparkClass::publish(const char *eventName)
{
  spark_protocol.send_event(eventName, NULL, 60, EventType::PUBLIC);
}

void SparkClass::publish(const char *eventName, const char *eventData)
{
  spark_protocol.send_event(eventName, eventData, 60, EventType::PUBLIC);
}

void SparkClass::publish(const char *eventName, const char *eventData, int ttl)
{
  spark_protocol.send_event(eventName, eventData, ttl, EventType::PUBLIC);
}

void SparkClass::publish(const char *eventName, const char *eventData, int ttl, Spark_Event_TypeDef eventType)
{
  spark_protocol.send_event(eventName, eventData, ttl, (eventType ? EventType::PRIVATE : EventType::PUBLIC));
}

void SparkClass::publish(String eventName)
{
  publish(eventName.c_str());
}

void SparkClass::publish(String eventName, String eventData)
{
  publish(eventName.c_str(), eventData.c_str());
}

void SparkClass::publish(String eventName, String eventData, int ttl)
{
  publish(eventName.c_str(), eventData.c_str(), ttl);
}

void SparkClass::publish(String eventName, String eventData, int ttl, Spark_Event_TypeDef eventType)
{
  publish(eventName.c_str(), eventData.c_str(), ttl, eventType);
}

bool SparkClass::subscribe(const char *eventName, EventHandler handler)
{
  bool success = spark_protocol.add_event_handler(eventName, handler);
  if (success)
  {
    success = spark_protocol.send_subscription(eventName, SubscriptionScope::FIREHOSE);
  }
  return success;
}

bool SparkClass::subscribe(const char *eventName, EventHandler handler, Spark_Subscription_Scope_TypeDef scope)
{
  bool success = spark_protocol.add_event_handler(eventName, handler);
  if (success)
  {
    success = spark_protocol.send_subscription(eventName, SubscriptionScope::MY_DEVICES);
  }
  return success;
}

bool SparkClass::subscribe(const char *eventName, EventHandler handler, const char *deviceID)
{
  bool success = spark_protocol.add_event_handler(eventName, handler);
  if (success)
  {
    success = spark_protocol.send_subscription(eventName, deviceID);
  }
  return success;
}

bool SparkClass::subscribe(String eventName, EventHandler handler)
{
  return subscribe(eventName.c_str(), handler);
}

bool SparkClass::subscribe(String eventName, EventHandler handler, Spark_Subscription_Scope_TypeDef scope)
{
  return subscribe(eventName.c_str(), handler, scope);
}

bool SparkClass::subscribe(String eventName, EventHandler handler, String deviceID)
{
  return subscribe(eventName.c_str(), handler, deviceID.c_str());
}

void SparkClass::syncTime(void)
{
  spark_protocol.send_time_request();
}

void SparkClass::sleep(Spark_Sleep_TypeDef sleepMode, long seconds)
{
#if defined (SPARK_RTC_ENABLE)
	/* Set the RTC Alarm */
	RTC_SetAlarm(RTC_GetCounter() + (uint32_t)seconds);

	/* Wait until last write operation on RTC registers has finished */
	RTC_WaitForLastTask();

	switch(sleepMode)
	{
	case SLEEP_MODE_WLAN:
		WiFi.off();
		break;

	case SLEEP_MODE_DEEP:
		Enter_STANDBY_Mode();
		break;
	}
#endif
}

void SparkClass::sleep(long seconds)
{
	SparkClass::sleep(SLEEP_MODE_WLAN, seconds);
}

void SparkClass::sleep(uint16_t wakeUpPin, uint16_t edgeTriggerMode)
{
  if ((wakeUpPin < TOTAL_PINS) && (edgeTriggerMode <= FALLING))
  {
    uint16_t BKP_DR9_Data = wakeUpPin;//set wakeup pin mumber
    BKP_DR9_Data |= (edgeTriggerMode << 8);//set edge trigger mode
    BKP_DR9_Data |= (0xA << 12);//set stop mode flag

    /*************************************************/
    //BKP_DR9_Data: 0xAXXX
    //                ||||
    //                ||----- octet wakeUpPin number
    //                |------ nibble edgeTriggerMode
    //                ------- nibble stop mode flag
    /*************************************************/

    /* Execute Stop mode on next system reset */
    BKP_WriteBackupRegister(BKP_DR9, BKP_DR9_Data);

    /* Reset System */
    NVIC_SystemReset();
  }
}

void SparkClass::sleep(uint16_t wakeUpPin, uint16_t edgeTriggerMode, long seconds)
{
#if defined (SPARK_RTC_ENABLE)
  /* Set the RTC Alarm */
  RTC_SetAlarm(RTC_GetCounter() + (uint32_t)seconds);

  /* Wait until last write operation on RTC registers has finished */
  RTC_WaitForLastTask();

  sleep(wakeUpPin, edgeTriggerMode);
#endif
}

void Enter_STOP_Mode(void)
{
  if((BKP_ReadBackupRegister(BKP_DR9) >> 12) == 0xA)
  {
    uint16_t wakeUpPin = BKP_ReadBackupRegister(BKP_DR9) & 0xFF;
    InterruptMode edgeTriggerMode = (InterruptMode)((BKP_ReadBackupRegister(BKP_DR9) >> 8) & 0x0F);

    /* Clear Stop mode system flag */
    BKP_WriteBackupRegister(BKP_DR9, 0xFFFF);

    if ((wakeUpPin < TOTAL_PINS) && (edgeTriggerMode <= FALLING))
    {
      PinMode wakeUpPinMode = INPUT;

      /* Set required pinMode based on edgeTriggerMode */
      switch(edgeTriggerMode)
      {
        case CHANGE:
          wakeUpPinMode = INPUT;
          break;

        case RISING:
          wakeUpPinMode = INPUT_PULLDOWN;
          break;

        case FALLING:
          wakeUpPinMode = INPUT_PULLUP;
          break;
      }
      pinMode(wakeUpPin, wakeUpPinMode);

      /* Configure EXTI Interrupt : wake-up from stop mode using pin interrupt */
      attachInterrupt(wakeUpPin, NULL, edgeTriggerMode);

      /* Request to enter STOP mode with regulator in low power mode */
      PWR_EnterSTOPMode(PWR_Regulator_LowPower, PWR_STOPEntry_WFI);

      /* At this stage the system has resumed from STOP mode */
      /* Enable HSE, PLL and select PLL as system clock source after wake-up from STOP */

      /* Enable HSE */
      RCC_HSEConfig(RCC_HSE_ON);

      /* Wait till HSE is ready */
      if(RCC_WaitForHSEStartUp() != SUCCESS)
      {
        /* If HSE startup fails try to recover by system reset */
        NVIC_SystemReset();
      }

      /* Enable PLL */
      RCC_PLLCmd(ENABLE);

      /* Wait till PLL is ready */
      while(RCC_GetFlagStatus(RCC_FLAG_PLLRDY) == RESET);

      /* Select PLL as system clock source */
      RCC_SYSCLKConfig(RCC_SYSCLKSource_PLLCLK);

      /* Wait till PLL is used as system clock source */
      while(RCC_GetSYSCLKSource() != 0x08);
    }
  }
}

inline uint8_t isSocketClosed()
{
  uint8_t closed  = get_socket_active_status(sparkSocket)==SOCKET_STATUS_INACTIVE;

  if(closed)
  {
      DEBUG("get_socket_active_status(sparkSocket=%d)==SOCKET_STATUS_INACTIVE", sparkSocket);
  }
  if(closed && sparkSocket != INVALID_SOCKET)
  {
      DEBUG("!!!!!!closed && sparkSocket(%d) != INVALID_SOCKET", sparkSocket);
  }
  if(sparkSocket == INVALID_SOCKET)
    {
      DEBUG("sparkSocket == INVALID_SOCKET");
      closed = true;
    }
  return closed;
}

bool SparkClass::connected(void)
{
	if(SPARK_CLOUD_SOCKETED && SPARK_CLOUD_CONNECTED)
		return true;
	else
		return false;
}

void SparkClass::connect(void)
{
	//Schedule Spark's cloud connection and handshake
        WiFi.connect();
	SPARK_CLOUD_CONNECT = 1;
}

void SparkClass::disconnect(void)
{
	//Schedule Spark's cloud disconnection
	SPARK_CLOUD_CONNECT = 0;
}

void SparkClass::process(void)
{
#ifdef SPARK_WLAN_ENABLE
  if (SPARK_CLOUD_SOCKETED && !Spark_Communication_Loop())
  {
    SPARK_FLASH_UPDATE = 0;
    SPARK_CLOUD_CONNECTED = 0;
    SPARK_CLOUD_SOCKETED = 0;
  }
#endif
}

String SparkClass::deviceID(void)
{
	String deviceID;
	char hex_digit;
	char id[12];
	memcpy(id, (char *)ID1, 12);
	//OR
	//uint8_t id[12];
	//Get_Unique_Device_ID(id);

	for (int i = 0; i < 12; ++i)
	{
		hex_digit = 48 + (id[i] >> 4);
		if (57 < hex_digit)
		{
			hex_digit += 39;
		}
		deviceID.concat(hex_digit);

		hex_digit = 48 + (id[i] & 0xf);
		if (57 < hex_digit)
		{
			hex_digit += 39;
		}
		deviceID.concat(hex_digit);
	}

	return deviceID;
}

// Returns number of bytes sent or -1 if an error occurred
int Spark_Send(const unsigned char *buf, int buflen)
{
  if(SPARK_WLAN_RESET || SPARK_WLAN_SLEEP || isSocketClosed())
  {
    DEBUG("SPARK_WLAN_RESET || SPARK_WLAN_SLEEP || isSocketClosed()");
    //break from any blocking loop
    return -1;
  }

  // send returns negative numbers on error
  int bytes_sent = send(sparkSocket, buf, buflen, 0);

  return bytes_sent;
}

// Returns number of bytes received or -1 if an error occurred
int Spark_Receive(unsigned char *buf, int buflen)
{
  if(SPARK_WLAN_RESET || SPARK_WLAN_SLEEP || isSocketClosed())
  {
    //break from any blocking loop
    DEBUG("SPARK_WLAN_RESET || SPARK_WLAN_SLEEP || isSocketClosed()");
    return -1;
  }

  timeval timeout;
  _types_fd_set_cc3000 readSet;
  int bytes_received = 0;
  int num_fds_ready = 0;

  // reset the fd_set structure
  FD_ZERO(&readSet);
  FD_SET(sparkSocket, &readSet);

  // tell select to timeout after the minimum 5000 microseconds
  // defined in the SimpleLink API as SELECT_TIMEOUT_MIN_MICRO_SECONDS
  timeout.tv_sec = 0;
  timeout.tv_usec = 5000;

  num_fds_ready = select(sparkSocket + 1, &readSet, NULL, NULL, &timeout);

  if (0 < num_fds_ready)
  {
    if (FD_ISSET(sparkSocket, &readSet))
    {
      // recv returns negative numbers on error
      bytes_received = recv(sparkSocket, buf, buflen, 0);
      DEBUG("bytes_received %d",bytes_received);
    }
  }
  else if (0 > num_fds_ready)
  {
    // error from select
   DEBUG("select Error %d",num_fds_ready);
    return num_fds_ready;
  }
  return bytes_received;
}

void Spark_Prepare_To_Save_File(unsigned int sFlashAddress, unsigned int fileSize)
{
  RGB.control(true);
  RGB.color(RGB_COLOR_MAGENTA);
  SPARK_FLASH_UPDATE = 2;
  TimingFlashUpdateTimeout = 0;
  FLASH_Begin(sFlashAddress, fileSize);
}

void Spark_Prepare_For_Firmware_Update(void)
{
  RGB.control(true);
  RGB.color(RGB_COLOR_MAGENTA);
  SPARK_FLASH_UPDATE = 1;
  TimingFlashUpdateTimeout = 0;
  FLASH_Begin(EXTERNAL_FLASH_OTA_ADDRESS, EXTERNAL_FLASH_BLOCK_SIZE);
}

void Spark_Finish_Firmware_Update(void)
{
  if (SPARK_FLASH_UPDATE == 2)
  {
    SPARK_FLASH_UPDATE = 0;
    TimingFlashUpdateTimeout = 0;
  }
  else
  {
    //Reset the system to complete the OTA update
    FLASH_End();
  }
  RGB.control(false);
}

uint16_t Spark_Save_Firmware_Chunk(unsigned char *buf, long unsigned int buflen)
{
  uint16_t chunkUpdatedIndex;
  TimingFlashUpdateTimeout = 0;
  chunkUpdatedIndex = FLASH_Update(buf, buflen);
  LED_Toggle(LED_RGB);
  return chunkUpdatedIndex;
}

int numUserFunctions(void)
{
  return User_Func_Count;
}

void copyUserFunctionKey(char *destination, int function_index)
{
  memcpy(destination,
         User_Func_Lookup_Table[function_index].userFuncKey,
         USER_FUNC_KEY_LENGTH);
}

int numUserVariables(void)
{
  return User_Var_Count;
}

void copyUserVariableKey(char *destination, int variable_index)
{
  memcpy(destination,
         User_Var_Lookup_Table[variable_index].userVarKey,
         USER_VAR_KEY_LENGTH);
}

SparkReturnType::Enum wrapVarTypeInEnum(const char *varKey)
{
  switch (userVarType(varKey))
  {
    case 1:
      return SparkReturnType::BOOLEAN;
      break;

    case 4:
      return SparkReturnType::STRING;
      break;

    case 9:
      return SparkReturnType::DOUBLE;
      break;

    case 2:
    default:
      return SparkReturnType::INT;
  }
}

void Spark_Protocol_Init(void)
{
  if (!spark_protocol.is_initialized())
  {
    SparkCallbacks callbacks;
    callbacks.send = Spark_Send;
    callbacks.receive = Spark_Receive;
    callbacks.prepare_to_save_file = Spark_Prepare_To_Save_File;
    callbacks.prepare_for_firmware_update = Spark_Prepare_For_Firmware_Update;
    callbacks.finish_firmware_update = Spark_Finish_Firmware_Update;
    callbacks.calculate_crc = Compute_CRC32;
    callbacks.save_firmware_chunk = Spark_Save_Firmware_Chunk;
    callbacks.signal = Spark_Signal;
    callbacks.millis = millis;
    callbacks.set_time = Time.setTime;

    SparkDescriptor descriptor;
    descriptor.num_functions = numUserFunctions;
    descriptor.copy_function_key = copyUserFunctionKey;
    descriptor.call_function = userFuncSchedule;
    descriptor.num_variables = numUserVariables;
    descriptor.copy_variable_key = copyUserVariableKey;
    descriptor.variable_type = wrapVarTypeInEnum;
    descriptor.get_variable = getUserVar;
    descriptor.was_ota_upgrade_successful = OTA_Flashed_GetStatus;
    descriptor.ota_upgrade_status_sent = OTA_Flashed_ResetStatus;

    unsigned char pubkey[EXTERNAL_FLASH_SERVER_PUBLIC_KEY_LENGTH];
    unsigned char private_key[EXTERNAL_FLASH_CORE_PRIVATE_KEY_LENGTH];

    SparkKeys keys;
    keys.server_public = pubkey;
    keys.core_private = private_key;

    FLASH_Read_ServerPublicKey(pubkey);
    FLASH_Read_CorePrivateKey(private_key);

    spark_protocol.init((const char *)ID1, keys, callbacks, descriptor);
  }
}

int Spark_Handshake(void)
{
  Spark_Protocol_Init();
  spark_protocol.reset_updating();
  int err = spark_protocol.handshake();

  Multicast_Presence_Announcement();
  spark_protocol.send_time_request();

  unsigned char patchver[2];
  nvmem_read_sp_version(patchver);
  char patchstr[8];
  snprintf(patchstr, 8, "%d.%d", patchver[0], patchver[1]);
  Spark.publish("spark/cc3000-patch-version", patchstr, 60, PRIVATE);

  return err;
}

// Returns true if all's well or
//         false on error, meaning we're probably disconnected
bool Spark_Communication_Loop(void)
{
  return spark_protocol.event_loop();
}

void Multicast_Presence_Announcement(void)
{
  long multicast_socket = socket(AF_INET, SOCK_DGRAM, IPPROTO_UDP);
  if (0 > multicast_socket)
    return;

  unsigned char announcement[19];
  spark_protocol.presence_announcement(announcement, (const char *)ID1);

  // create multicast address 224.0.1.187 port 5683
  sockaddr addr;
  addr.sa_family = AF_INET;
  addr.sa_data[0] = 0x16; // port MSB
  addr.sa_data[1] = 0x33; // port LSB
  addr.sa_data[2] = 0xe0; // IP MSB
  addr.sa_data[3] = 0x00;
  addr.sa_data[4] = 0x01;
  addr.sa_data[5] = 0xbb; // IP LSB

  //why loop here? Uncommenting this leads to SOS(HardFault Exception) on local cloud
  //for (int i = 3; i > 0; i--)
  {
    sendto(multicast_socket, announcement, 19, 0, &addr, sizeof(sockaddr));
  }

  closesocket(multicast_socket);
}

/* This function MUST NOT BlOCK!
 * It will be executed every 1ms if LED_Signaling_Start() is called
 * and stopped as soon as LED_Signaling_Stop() is called */
void LED_Signaling_Override(void)
{
  if (0 < LED_Signaling_Timing)
  {
    --LED_Signaling_Timing;
  }
  else
  {
    LED_SetSignalingColor(VIBGYOR_Colors[VIBGYOR_Index]);
    LED_On(LED_RGB);

    LED_Signaling_Timing = 100;	// 100 ms

    ++VIBGYOR_Index;
    if(VIBGYOR_Index >= VIBGYOR_Size)
    {
      VIBGYOR_Index = 0;
    }
  }
}

void Spark_Signal(bool on)
{
  if (on)
  {
    LED_Signaling_Start();
    LED_Spark_Signal = 1;
  }
  else
  {
    LED_Signaling_Stop();
    LED_Spark_Signal = 0;
  }
}

int Internet_Test(void)
{
    long testSocket;
    sockaddr testSocketAddr;
    int testResult = 0;
    DEBUG("socket");
    testSocket = socket(AF_INET, SOCK_STREAM, IPPROTO_TCP);
    DEBUG("socketed testSocket=%d",testSocket);


    if (testSocket < 0)
    {
        return -1;
    }

	// the family is always AF_INET
    testSocketAddr.sa_family = AF_INET;

	// the destination port: 53
    testSocketAddr.sa_data[0] = 0;
    testSocketAddr.sa_data[1] = 53;

    // the destination IP address: 8.8.8.8
    testSocketAddr.sa_data[2] = 8;
    testSocketAddr.sa_data[3] = 8;
    testSocketAddr.sa_data[4] = 8;
    testSocketAddr.sa_data[5] = 8;

    uint32_t ot = SPARK_WLAN_SetNetWatchDog(S2M(MAX_SEC_WAIT_CONNECT));
    DEBUG("connect");
    testResult = connect(testSocket, &testSocketAddr, sizeof(testSocketAddr));
    DEBUG("connected testResult=%d",testResult);
    SPARK_WLAN_SetNetWatchDog(ot);

#if defined(SEND_ON_CLOSE)
    DEBUG("send");
    char c = 0;
    int rc = send(testSocket, &c,1, 0);
    DEBUG("send %d",rc);
#endif

    DEBUG("Close");
    int rv = closesocket(testSocket);
    DEBUG("Closed rv=%d",rv);

    //if connection fails, testResult returns -1
    return testResult;
}

// Same return value as connect(), -1 on error
int Spark_Connect(void)
{
  DEBUG("sparkSocket Now =%d",sparkSocket);

  // Close Original

  Spark_Disconnect();

  sparkSocket = socket(AF_INET, SOCK_STREAM, IPPROTO_TCP);
  DEBUG("socketed sparkSocket=%d",sparkSocket);

  if (sparkSocket < 0)
  {
    return -1;
  }

  // the family is always AF_INET
  tSocketAddr.sa_family = AF_INET;

  // the destination port
  tSocketAddr.sa_data[0] = (SPARK_SERVER_PORT & 0xFF00) >> 8;
  tSocketAddr.sa_data[1] = (SPARK_SERVER_PORT & 0x00FF);

  ServerAddress server_addr;
  FLASH_Read_ServerAddress(&server_addr);

  uint32_t ip_addr = 0;

  switch (server_addr.addr_type)
  {
    case IP_ADDRESS:
      ip_addr = server_addr.ip;
      break;

    default:
    case INVALID_INTERNET_ADDRESS:
    {
      const char default_domain[] = "device.spark.io";
      // Make sure we copy the NULL terminator, so subsequent strlen() calls on server_addr.domain return the correct length
      memcpy(server_addr.domain, default_domain, strlen(default_domain) + 1);
      // and fall through to domain name case
    }

    case DOMAIN_NAME:
      // CC3000 unreliability workaround, usually takes 2 or 3 attempts
      int attempts = 10;
      while (!ip_addr && 0 < --attempts)
      {
        gethostbyname(server_addr.domain, strnlen(server_addr.domain, 126), &ip_addr);
      }
  }

  if (!ip_addr)
  {
    // final fallback
    ip_addr = (54 << 24) | (208 << 16) | (229 << 8) | 4;
  }

  tSocketAddr.sa_data[2] = BYTE_N(ip_addr, 3);
  tSocketAddr.sa_data[3] = BYTE_N(ip_addr, 2);
  tSocketAddr.sa_data[4] = BYTE_N(ip_addr, 1);
  tSocketAddr.sa_data[5] = BYTE_N(ip_addr, 0);

  uint32_t ot = SPARK_WLAN_SetNetWatchDog(S2M(MAX_SEC_WAIT_CONNECT));
  DEBUG("connect");
  int rv = connect(sparkSocket, &tSocketAddr, sizeof(tSocketAddr));
  DEBUG("connected connect=%d",rv);
  SPARK_WLAN_SetNetWatchDog(ot);
  return rv;
}

int Spark_Disconnect(void)
{
  int retVal= 0;
  DEBUG("");
  if (sparkSocket >= 0)
  {
#if defined(SEND_ON_CLOSE)
      DEBUG("send");
      char c = 0;
      int rc = send(sparkSocket, &c,1, 0);
      DEBUG("send %d",rc);
#endif
      DEBUG("Close");
      retVal = closesocket(sparkSocket);
      DEBUG("Closed retVal=%d", retVal);
      sparkSocket = INVALID_SOCKET;
  }
  return retVal;
}

void Spark_ConnectAbort_WLANReset(void)
{
	//Work around to exit the blocking nature of socket calls
	tSLInformation.usEventOrDataReceived = 1;
	tSLInformation.usRxEventOpcode = 0;
	tSLInformation.usRxDataPending = 0;

	SPARK_WLAN_RESET = 1;
}

int userVarType(const char *varKey)
{
	for (int i = 0; i < User_Var_Count; ++i)
	{
		if (0 == strncmp(User_Var_Lookup_Table[i].userVarKey, varKey, USER_VAR_KEY_LENGTH))
		{
			return User_Var_Lookup_Table[i].userVarType;
		}
	}
	return -1;
}

void *getUserVar(const char *varKey)
{
	for (int i = 0; i < User_Var_Count; ++i)
	{
		if (0 == strncmp(User_Var_Lookup_Table[i].userVarKey, varKey, USER_VAR_KEY_LENGTH))
		{
			return User_Var_Lookup_Table[i].userVar;
		}
	}
	return NULL;
}

int userFuncSchedule(const char *funcKey, const char *paramString)
{
	String pString(paramString);
	int i = 0;
	for(i = 0; i < User_Func_Count; i++)
	{
		if(NULL != paramString && (0 == strncmp(User_Func_Lookup_Table[i].userFuncKey, funcKey, USER_FUNC_KEY_LENGTH)))
		{
			size_t paramLength = strlen(paramString);
			if(paramLength > USER_FUNC_ARG_LENGTH)
				paramLength = USER_FUNC_ARG_LENGTH;
			memcpy(User_Func_Lookup_Table[i].userFuncArg, paramString, paramLength);
			User_Func_Lookup_Table[i].userFuncSchedule = true;
			//return User_Func_Lookup_Table[i].pUserFunc(User_Func_Lookup_Table[i].userFuncArg);
			return User_Func_Lookup_Table[i].pUserFunc(pString);
		}
	}
	return -1;
}

long socket_connect(long sd, const sockaddr *addr, long addrlen)
{
	return connect(sd, addr, addrlen);
}

// Convert unsigned integer to ASCII in decimal base
/*
static unsigned char uitoa(unsigned int cNum, char *cString)
{
    char* ptr;
    unsigned int uTemp = cNum;
    unsigned char length;

    // value 0 is a special case
    if (cNum == 0)
    {
        length = 1;
        *cString = '0';

        return length;
    }

    // Find out the length of the number, in decimal base
    length = 0;
    while (uTemp > 0)
    {
        uTemp /= 10;
        length++;
    }

    // Do the actual formatting, right to left
    uTemp = cNum;
    ptr = cString + length;
    while (uTemp > 0)
    {
        --ptr;
        *ptr = digits[uTemp % 10];
        uTemp /= 10;
    }

    return length;
}

// Convert ASCII to unsigned integer
static unsigned int atoui(char *cString)
{
	unsigned int cNum = 0;
	if (cString)
	{
		while (*cString && *cString <= '9' && *cString >= '0')
		{
			cNum = (cNum * 10) + (*cString - '0');
			cString++;
		}
	}
	return cNum;
}

//Convert nibble to hexdecimal from ASCII
static uint8_t atoc(char data)
{
	unsigned char ucRes = 0;

	if ((data >= 0x30) && (data <= 0x39))
	{
		ucRes = data - 0x30;
	}
	else
	{
		if (data == 'a')
		{
			ucRes = 0x0a;;
		}
		else if (data == 'b')
		{
			ucRes = 0x0b;
		}
		else if (data == 'c')
		{
			ucRes = 0x0c;
		}
		else if (data == 'd')
		{
			ucRes = 0x0d;
		}
		else if (data == 'e')
		{
			ucRes = 0x0e;
		}
		else if (data == 'f')
		{
			ucRes = 0x0f;
		}
	}
	return ucRes;
}
*/

/*
// Convert 2 nibbles in ASCII into a short number
static uint16_t atoshort(char b1, char b2)
{
	uint16_t usRes;
	usRes = (atoc(b1)) * 16 | atoc(b2);
	return usRes;
}

// Convert 2 bytes in ASCII into one character
static unsigned char ascii_to_char(char b1, char b2)
{
	unsigned char ucRes;

	ucRes = (atoc(b1)) << 4 | (atoc(b2));

	return ucRes;
}

// Various String Functions
static void str_cpy(char dest[], char src[])
{
	int i = 0;
	for(i = 0; src[i] != '\0'; i++)
		dest[i] = src[i];
	dest[i] = '\0';
}

static int str_cmp(char str1[], char str2[])
{
	int i = 0;
	while(1)
	{
		if(str1[i] != str2[i])
			return str1[i] - str2[i];
		if(str1[i] == '\0' || str2[i] == '\0')
			return 0;
		i++;
	}
}

static int str_len(char str[])
{
	int i;
	for(i = 0; str[i] != '\0'; i++);
	return i;
}

static void sub_str(char dest[], char src[], int offset, int len)
{
	int i;
	for(i = 0; i < len && src[offset + i] != '\0'; i++)
		dest[i] = src[i + offset];
	dest[i] = '\0';
}

*/<|MERGE_RESOLUTION|>--- conflicted
+++ resolved
@@ -197,29 +197,18 @@
 #endif
 }
 
-<<<<<<< HEAD
 void RGBClass::color(uint32_t rgb) {
     color((rgb>>16)&0xFF, (rgb>>8)&0xFF, (rgb)&0xFF);
 }
 
 void RGBClass::color(int red, int green, int blue)
-=======
-void RGBClass::color(uint32_t rgbColor)
->>>>>>> 5e41341d
 {
 #if !defined (RGB_NOTIFICATIONS_ON)
         if (true != _control)
                 return;
 
-        LED_SetSignalingColor(rgbColor);
+        LED_SetSignalingColor(red << 16 | green << 8 | blue);
         LED_On(LED_RGB);
-#endif
-}
-
-void RGBClass::color(uint32_t red, uint32_t green, uint32_t blue)
-{
-#if !defined (RGB_NOTIFICATIONS_ON)
-	color(red << 16 | green << 8 | blue);
 #endif
 }
 
