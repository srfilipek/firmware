--- conflicted
+++ resolved
@@ -23,11 +23,7 @@
 #include <stdint.h>
 #include <string.h>
 #include "net_hal.h"
-<<<<<<< HEAD
 #include "inet_hal.h"
-=======
-#include "wlan_hal.h"
->>>>>>> e873703f
 
 #ifdef __cplusplus
 extern "C" {
