--- conflicted
+++ resolved
@@ -76,10 +76,6 @@
 #define TOTAL_PINS 24
 #endif
 
-<<<<<<< HEAD
-#define TOTAL_PINS 31
-=======
->>>>>>> 58ca2e57
 #define TOTAL_ANALOG_PINS 8
 #define FIRST_ANALOG_PIN 10
 
@@ -153,10 +149,7 @@
 #define RGBG 22
 #define RGBB 23
 
-<<<<<<< HEAD
-=======
 #if PLATFORM_ID == 10 // Electron
->>>>>>> 58ca2e57
 // ELECTRON pins
 #define TXD_UC    24
 #define RXD_UC    25
@@ -165,13 +158,8 @@
 #define RTS_UC    28
 #define PWR_UC    29
 #define RESET_UC  30
-<<<<<<< HEAD
-
-#define TIM_PWM_COUNTER_CLOCK_FREQ 24000000 //TIM Counter clock = 24MHz
-=======
 #endif
 
->>>>>>> 58ca2e57
 #define TIM_PWM_FREQ 500 //500Hz
 
 #define SERVO_TIM_PWM_FREQ 50//50Hz                                                                                      //20ms = 50Hz
