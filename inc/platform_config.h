/**
 ******************************************************************************
 * @file    platform_config.h
 * @author  Spark Application Team
 * @version V1.0.0
 * @date    13-March-2013
 * @brief   Board specific configuration file.
 ******************************************************************************
 */

/* Define to prevent recursive inclusion -------------------------------------*/
#ifndef __PLATFORM_CONFIG_H
#define __PLATFORM_CONFIG_H

/* Uncomment the line corresponding to the STM32 board used */
#if !defined (USE_SPARK_TV1) &&  !defined (USE_SPARK_TV2) &&  !defined (USE_SPARK_CORE) &&  !defined (USE_OLIMEX_H103) &&  !defined (USE_ST_VLDISCOVERY)
//#define USE_SPARK_TV1
//#define USE_SPARK_TV2
#define USE_SPARK_CORE
//#define USE_OLIMEX_H103
//#define USE_ST_VLDISCOVERY
#endif

/* Uncomment the line below to enable WLAN and WIRING functionality */
<<<<<<< HEAD
#define SPARK_WLAN_ENABLE
#define	SPARK_WIRING_ENABLE
=======
//#define SPARK_WLAN_ENABLE
#define SPARK_WIRING_ENABLE

#define         ID1          (0x1FFFF7E8)
#define         ID2          (0x1FFFF7EC)
#define         ID3          (0x1FFFF7F0)
>>>>>>> 06dbf042

/* Includes ------------------------------------------------------------------*/
#include "stm32f10x.h"

/* Exported types ------------------------------------------------------------*/

/* Exported constants --------------------------------------------------------*/

/* Define the STM32F10x hardware depending on the used board */
#if defined (USE_SPARK_TV1)
//Header IOs
#define Dn                           		8
#define D0_PIN                         		0//GPIO_Pin_7
#define D0_GPIO_PORT                   		0//GPIOB
#define D0_GPIO_CLK                    		0//RCC_APB2Periph_GPIOB
#define D1_PIN                         		0//GPIO_Pin_6
#define D1_GPIO_PORT                   		0//GPIOB
#define D1_GPIO_CLK                    		0//RCC_APB2Periph_GPIOB
#define D2_PIN                         		0//GPIO_Pin_5
#define D2_GPIO_PORT                   		0//GPIOB
#define D2_GPIO_CLK                    		0//RCC_APB2Periph_GPIOB
#define D3_PIN                         		0//GPIO_Pin_4
#define D3_GPIO_PORT                   		0//GPIOB
#define D3_GPIO_CLK                    		0//RCC_APB2Periph_GPIOB
#define D4_PIN                         		0//GPIO_Pin_3
#define D4_GPIO_PORT                   		0//GPIOB
#define D4_GPIO_CLK                    		0//RCC_APB2Periph_GPIOB
#define D5_PIN                         		0//GPIO_Pin_15
#define D5_GPIO_PORT                   		0//GPIOA
#define D5_GPIO_CLK                    		0//RCC_APB2Periph_GPIOA
#define D6_PIN                         		0//GPIO_Pin_14
#define D6_GPIO_PORT                   		0//GPIOA
#define D6_GPIO_CLK                    		0//RCC_APB2Periph_GPIOA
#define D7_PIN                         		0//GPIO_Pin_13
#define D7_GPIO_PORT                   		0//GPIOA
#define D7_GPIO_CLK                    		0//RCC_APB2Periph_GPIOA

//LEDs
#define LEDn                           		2
#define LED1_PIN                         	GPIO_Pin_1
#define LED1_GPIO_PORT                   	GPIOA
#define LED1_GPIO_CLK                    	RCC_APB2Periph_GPIOA
#define LED2_PIN                         	GPIO_Pin_2
#define LED2_GPIO_PORT                   	GPIOA
#define LED2_GPIO_CLK                    	RCC_APB2Periph_GPIOA

//Push Buttons
#define BUTTONn                           	2
#define BUTTON1_PIN                      	GPIO_Pin_5
#define BUTTON1_GPIO_PORT                	GPIOB
#define BUTTON1_GPIO_CLK                 	RCC_APB2Periph_GPIOB
#define BUTTON1_GPIO_MODE					GPIO_Mode_IPU
#define BUTTON1_PRESSED						0x00
#define BUTTON1_EXTI_LINE                	EXTI_Line5
#define BUTTON1_EXTI_PORT_SOURCE         	GPIO_PortSourceGPIOB
#define BUTTON1_EXTI_PIN_SOURCE          	GPIO_PinSource5
#define BUTTON1_EXTI_IRQn                	EXTI9_5_IRQn
#define	BUTTON1_EXTI_TRIGGER				EXTI_Trigger_Falling
#define BUTTON2_PIN                     	0//GPIO_Pin_y
#define BUTTON2_GPIO_PORT               	0//GPIOY
#define BUTTON2_GPIO_CLK                	0//RCC_APB2Periph_GPIOY
#define BUTTON2_GPIO_MODE					0//GPIO_Mode_IN_FLOATING
#define BUTTON2_PRESSED						0//0x00
#define BUTTON2_EXTI_LINE               	0//EXTI_Liney
#define BUTTON2_EXTI_PORT_SOURCE        	0//GPIO_PortSourceGPIOY
#define BUTTON2_EXTI_PIN_SOURCE         	0//GPIO_PinSourcey
#define BUTTON2_EXTI_IRQn               	0//EXTIy_IRQn
#define	BUTTON2_EXTI_TRIGGER				0//EXTI_Trigger_Falling

//Button Debounce Timer
#define DEBOUNCE_FREQ						100	//100 Hz => 10ms
#define DEBOUNCE_TIMER						TIM1
#define DEBOUNCE_TIMER_CLK					RCC_APB2Periph_TIM1
#define DEBOUNCE_TIMER_CLK_CMD				RCC_APB2PeriphClockCmd
#define DEBOUNCE_TIMER_FLAG            		TIM_IT_Update
#define DEBOUNCE_TIMER_IRQn           		TIM1_UP_IRQn

//CC3000 Interface pins
#define CC3000_SPI							SPI1
#define CC3000_SPI_CLK						RCC_APB2Periph_SPI1
#define CC3000_SPI_CLK_CMD					RCC_APB2PeriphClockCmd
#define CC3000_SPI_SCK_PIN					GPIO_Pin_5					/* PA.05 */
#define CC3000_SPI_SCK_GPIO_PORT			GPIOA						/* GPIOA */
#define CC3000_SPI_SCK_GPIO_CLK				RCC_APB2Periph_GPIOA
#define CC3000_SPI_MISO_PIN					GPIO_Pin_6					/* PA.06 */
#define CC3000_SPI_MISO_GPIO_PORT			GPIOA						/* GPIOA */
#define CC3000_SPI_MISO_GPIO_CLK			RCC_APB2Periph_GPIOA
#define CC3000_SPI_MOSI_PIN					GPIO_Pin_7					/* PA.07 */
#define CC3000_SPI_MOSI_GPIO_PORT			GPIOA						/* GPIOA */
#define CC3000_SPI_MOSI_GPIO_CLK			RCC_APB2Periph_GPIOA
#define CC3000_WIFI_CS_PIN					GPIO_Pin_4					/* PA.04 */
#define CC3000_WIFI_CS_GPIO_PORT			GPIOA						/* GPIOA */
#define CC3000_WIFI_CS_GPIO_CLK				RCC_APB2Periph_GPIOA
#define CC3000_WIFI_EN_PIN					GPIO_Pin_0					/* PA.00 */
#define CC3000_WIFI_EN_GPIO_PORT			GPIOA						/* GPIOA */
#define CC3000_WIFI_EN_GPIO_CLK				RCC_APB2Periph_GPIOA
#define CC3000_WIFI_INT_PIN					GPIO_Pin_15					/* PC.15 */
#define CC3000_WIFI_INT_GPIO_PORT			GPIOC						/* GPIOC */
#define CC3000_WIFI_INT_GPIO_CLK			RCC_APB2Periph_GPIOC

#define CC3000_WIFI_INT_EXTI_LINE           EXTI_Line15
#define CC3000_WIFI_INT_EXTI_PORT_SOURCE    GPIO_PortSourceGPIOC
#define CC3000_WIFI_INT_EXTI_PIN_SOURCE     GPIO_PinSource15
#define CC3000_WIFI_INT_EXTI_IRQn           EXTI15_10_IRQn

#define CC3000_SPI_DMA_CLK                  RCC_AHBPeriph_DMA1
#define CC3000_SPI_RX_DMA_CHANNEL           DMA1_Channel2
#define CC3000_SPI_TX_DMA_CHANNEL           DMA1_Channel3
#define CC3000_SPI_RX_DMA_TCFLAG            DMA1_FLAG_TC2
#define CC3000_SPI_TX_DMA_TCFLAG            DMA1_FLAG_TC3
#define CC3000_SPI_RX_DMA_IRQn           	DMA1_Channel2_IRQn
#define CC3000_SPI_TX_DMA_IRQn           	DMA1_Channel3_IRQn

#define CC3000_SPI_DR_BASE                  ((uint32_t)0x4001300C)	/* SPI1_BASE | 0x0C */

#define CC3000_SPI_BAUDRATE_PRESCALER		SPI_BaudRatePrescaler_8

//SST25 FLASH Interface pins
#define sFLASH_SPI							SPI2
#define sFLASH_SPI_CLK						RCC_APB1Periph_SPI2
#define sFLASH_SPI_CLK_CMD					RCC_APB1PeriphClockCmd
#define sFLASH_SPI_SCK_PIN					GPIO_Pin_13					/* PB.13 */
#define sFLASH_SPI_SCK_GPIO_PORT			GPIOB						/* GPIOB */
#define sFLASH_SPI_SCK_GPIO_CLK				RCC_APB2Periph_GPIOB
#define sFLASH_SPI_MISO_PIN					GPIO_Pin_14					/* PB.14 */
#define sFLASH_SPI_MISO_GPIO_PORT			GPIOB						/* GPIOB */
#define sFLASH_SPI_MISO_GPIO_CLK			RCC_APB2Periph_GPIOB
#define sFLASH_SPI_MOSI_PIN					GPIO_Pin_15					/* PB.15 */
#define sFLASH_SPI_MOSI_GPIO_PORT			GPIOB						/* GPIOB */
#define sFLASH_SPI_MOSI_GPIO_CLK			RCC_APB2Periph_GPIOB
#define sFLASH_MEM_CS_PIN					GPIO_Pin_9					/* PB.09 */
#define sFLASH_MEM_CS_GPIO_PORT				GPIOB						/* GPIOB */
#define sFLASH_MEM_CS_GPIO_CLK				RCC_APB2Periph_GPIOB

#define sFLASH_SPI_BAUDRATE_PRESCALER		SPI_BaudRatePrescaler_2

#elif defined (USE_SPARK_TV2)
//Header IOs
#define Dn                           		8
#define D0_PIN                         		0//GPIO_Pin_7
#define D0_GPIO_PORT                   		0//GPIOB
#define D0_GPIO_CLK                    		0//RCC_APB2Periph_GPIOB
#define D1_PIN                         		0//GPIO_Pin_6
#define D1_GPIO_PORT                   		0//GPIOB
#define D1_GPIO_CLK                    		0//RCC_APB2Periph_GPIOB
#define D2_PIN                         		0//GPIO_Pin_5
#define D2_GPIO_PORT                   		0//GPIOB
#define D2_GPIO_CLK                    		0//RCC_APB2Periph_GPIOB
#define D3_PIN                         		0//GPIO_Pin_4
#define D3_GPIO_PORT                   		0//GPIOB
#define D3_GPIO_CLK                    		0//RCC_APB2Periph_GPIOB
#define D4_PIN                         		0//GPIO_Pin_3
#define D4_GPIO_PORT                   		0//GPIOB
#define D4_GPIO_CLK                    		0//RCC_APB2Periph_GPIOB
#define D5_PIN                         		0//GPIO_Pin_15
#define D5_GPIO_PORT                   		0//GPIOA
#define D5_GPIO_CLK                    		0//RCC_APB2Periph_GPIOA
#define D6_PIN                         		0//GPIO_Pin_14
#define D6_GPIO_PORT                   		0//GPIOA
#define D6_GPIO_CLK                    		0//RCC_APB2Periph_GPIOA
#define D7_PIN                         		0//GPIO_Pin_13
#define D7_GPIO_PORT                   		0//GPIOA
#define D7_GPIO_CLK                    		0//RCC_APB2Periph_GPIOA

//LEDs
#define LEDn                           		2
#define LED1_PIN                         	0//GPIO_Pin_x
#define LED1_GPIO_PORT                   	0//GPIOX
#define LED1_GPIO_CLK                    	0//RCC_APB2Periph_GPIOX
#define LED2_PIN                         	0//GPIO_Pin_y
#define LED2_GPIO_PORT                   	0//GPIOY
#define LED2_GPIO_CLK                    	0//RCC_APB2Periph_GPIOY

//Push Buttons
#define BUTTONn                           	2
#define BUTTON1_PIN                      	0//GPIO_Pin_x
#define BUTTON1_GPIO_PORT                	0//GPIOX
#define BUTTON1_GPIO_CLK                 	0//RCC_APB2Periph_GPIOX
#define BUTTON1_GPIO_MODE					0//GPIO_Mode_IN_FLOATING
#define BUTTON1_PRESSED						0//0x01
#define BUTTON1_EXTI_LINE                	0//EXTI_Linex
#define BUTTON1_EXTI_PORT_SOURCE         	0//GPIO_PortSourceGPIOX
#define BUTTON1_EXTI_PIN_SOURCE          	0//GPIO_PinSourcex
#define BUTTON1_EXTI_IRQn                	0//EXTIx_IRQn
#define	BUTTON1_EXTI_TRIGGER				0//EXTI_Trigger_Rising
#define BUTTON2_PIN                     	0//GPIO_Pin_y
#define BUTTON2_GPIO_PORT               	0//GPIOY
#define BUTTON2_GPIO_CLK                	0//RCC_APB2Periph_GPIOY
#define BUTTON2_GPIO_MODE					0//GPIO_Mode_IN_FLOATING
#define BUTTON2_PRESSED						0//0x00
#define BUTTON2_EXTI_LINE               	0//EXTI_Liney
#define BUTTON2_EXTI_PORT_SOURCE        	0//GPIO_PortSourceGPIOY
#define BUTTON2_EXTI_PIN_SOURCE         	0//GPIO_PinSourcey
#define BUTTON2_EXTI_IRQn               	0//EXTIy_IRQn
#define	BUTTON2_EXTI_TRIGGER				0//EXTI_Trigger_Falling

//Button Debounce Timer
#define DEBOUNCE_FREQ						100	//100 Hz => 10ms
#define DEBOUNCE_TIMER						TIM1
#define DEBOUNCE_TIMER_CLK					RCC_APB2Periph_TIM1
#define DEBOUNCE_TIMER_CLK_CMD				RCC_APB2PeriphClockCmd
#define DEBOUNCE_TIMER_FLAG            		TIM_IT_Update
#define DEBOUNCE_TIMER_IRQn           		TIM1_UP_IRQn

//CC3000 Interface pins
#define CC3000_SPI							SPI1
#define CC3000_SPI_CLK						RCC_APB2Periph_SPI1
#define CC3000_SPI_CLK_CMD					RCC_APB2PeriphClockCmd
#define CC3000_SPI_SCK_PIN					GPIO_Pin_5                  /* PA.05 */
#define CC3000_SPI_SCK_GPIO_PORT			GPIOA                       /* GPIOA */
#define CC3000_SPI_SCK_GPIO_CLK				RCC_APB2Periph_GPIOA
#define CC3000_SPI_MISO_PIN					GPIO_Pin_6                  /* PA.06 */
#define CC3000_SPI_MISO_GPIO_PORT			GPIOA                       /* GPIOA */
#define CC3000_SPI_MISO_GPIO_CLK			RCC_APB2Periph_GPIOA
#define CC3000_SPI_MOSI_PIN					GPIO_Pin_7                  /* PA.07 */
#define CC3000_SPI_MOSI_GPIO_PORT			GPIOA                       /* GPIOA */
#define CC3000_SPI_MOSI_GPIO_CLK			RCC_APB2Periph_GPIOA
#define CC3000_WIFI_CS_PIN					GPIO_Pin_8          	    /* PA.08 */
#define CC3000_WIFI_CS_GPIO_PORT			GPIOA                       /* GPIOA */
#define CC3000_WIFI_CS_GPIO_CLK				RCC_APB2Periph_GPIOA
#define CC3000_WIFI_EN_PIN					GPIO_Pin_14                 /* PC.14 */
#define CC3000_WIFI_EN_GPIO_PORT			GPIOC                       /* GPIOC */
#define CC3000_WIFI_EN_GPIO_CLK				RCC_APB2Periph_GPIOC
#define CC3000_WIFI_INT_PIN					GPIO_Pin_15                 /* PC.15 */
#define CC3000_WIFI_INT_GPIO_PORT			GPIOC                       /* GPIOC */
#define CC3000_WIFI_INT_GPIO_CLK			RCC_APB2Periph_GPIOC

#define CC3000_WIFI_INT_EXTI_LINE           EXTI_Line15
#define CC3000_WIFI_INT_EXTI_PORT_SOURCE    GPIO_PortSourceGPIOC
#define CC3000_WIFI_INT_EXTI_PIN_SOURCE     GPIO_PinSource15
#define CC3000_WIFI_INT_EXTI_IRQn           EXTI15_10_IRQn

#define CC3000_SPI_DMA_CLK                  RCC_AHBPeriph_DMA1
#define CC3000_SPI_RX_DMA_CHANNEL           DMA1_Channel2
#define CC3000_SPI_TX_DMA_CHANNEL           DMA1_Channel3
#define CC3000_SPI_RX_DMA_TCFLAG            DMA1_FLAG_TC2
#define CC3000_SPI_TX_DMA_TCFLAG            DMA1_FLAG_TC3
#define CC3000_SPI_RX_DMA_IRQn           	DMA1_Channel2_IRQn
#define CC3000_SPI_TX_DMA_IRQn           	DMA1_Channel3_IRQn

#define CC3000_SPI_DR_BASE                  ((uint32_t)0x4001300C)	/* SPI1_BASE | 0x0C */

#define CC3000_SPI_BAUDRATE_PRESCALER		SPI_BaudRatePrescaler_32

//SST25 FLASH Interface pins
#define sFLASH_SPI							SPI2
#define sFLASH_SPI_CLK						RCC_APB1Periph_SPI2
#define sFLASH_SPI_CLK_CMD					RCC_APB1PeriphClockCmd
#define sFLASH_SPI_SCK_PIN					GPIO_Pin_13					/* PB.13 */
#define sFLASH_SPI_SCK_GPIO_PORT			GPIOB						/* GPIOB */
#define sFLASH_SPI_SCK_GPIO_CLK				RCC_APB2Periph_GPIOB
#define sFLASH_SPI_MISO_PIN					GPIO_Pin_14					/* PB.14 */
#define sFLASH_SPI_MISO_GPIO_PORT			GPIOB						/* GPIOB */
#define sFLASH_SPI_MISO_GPIO_CLK			RCC_APB2Periph_GPIOB
#define sFLASH_SPI_MOSI_PIN					GPIO_Pin_15					/* PB.15 */
#define sFLASH_SPI_MOSI_GPIO_PORT			GPIOB						/* GPIOB */
#define sFLASH_SPI_MOSI_GPIO_CLK			RCC_APB2Periph_GPIOB
#define sFLASH_MEM_CS_PIN					GPIO_Pin_12					/* PB.12 */
#define sFLASH_MEM_CS_GPIO_PORT				GPIOB						/* GPIOB */
#define sFLASH_MEM_CS_GPIO_CLK				RCC_APB2Periph_GPIOB

#define sFLASH_SPI_BAUDRATE_PRESCALER		SPI_BaudRatePrescaler_4

#elif defined (USE_SPARK_CORE)
//Header IOs
#define Dn                           		8
#define D0_PIN                         		GPIO_Pin_7
#define D0_GPIO_PORT                   		GPIOB
#define D0_GPIO_CLK                    		RCC_APB2Periph_GPIOB
#define D1_PIN                         		GPIO_Pin_6
#define D1_GPIO_PORT                   		GPIOB
#define D1_GPIO_CLK                    		RCC_APB2Periph_GPIOB
#define D2_PIN                         		GPIO_Pin_5
#define D2_GPIO_PORT                   		GPIOB
#define D2_GPIO_CLK                    		RCC_APB2Periph_GPIOB
#define D3_PIN                         		GPIO_Pin_4
#define D3_GPIO_PORT                   		GPIOB
#define D3_GPIO_CLK                    		RCC_APB2Periph_GPIOB
#define D4_PIN                         		GPIO_Pin_3
#define D4_GPIO_PORT                   		GPIOB
#define D4_GPIO_CLK                    		RCC_APB2Periph_GPIOB
#define D5_PIN                         		GPIO_Pin_15
#define D5_GPIO_PORT                   		GPIOA
#define D5_GPIO_CLK                    		RCC_APB2Periph_GPIOA
#define D6_PIN                         		GPIO_Pin_14
#define D6_GPIO_PORT                   		GPIOA
#define D6_GPIO_CLK                    		RCC_APB2Periph_GPIOA
#define D7_PIN                         		GPIO_Pin_13
#define D7_GPIO_PORT                   		GPIOA
#define D7_GPIO_CLK                    		RCC_APB2Periph_GPIOA

//LEDs
#define LEDn                           		2
#define LED1_PIN                         	GPIO_Pin_8
#define LED1_GPIO_PORT                   	GPIOA
#define LED1_GPIO_CLK                    	RCC_APB2Periph_GPIOA
#define LED2_PIN                         	GPIO_Pin_9
#define LED2_GPIO_PORT                   	GPIOA
#define LED2_GPIO_CLK                    	RCC_APB2Periph_GPIOA

//Push Buttons
#define BUTTONn                           	2
#define BUTTON1_PIN                      	GPIO_Pin_10
#define BUTTON1_GPIO_PORT                	GPIOA
#define BUTTON1_GPIO_CLK                 	RCC_APB2Periph_GPIOA
#define BUTTON1_GPIO_MODE					GPIO_Mode_IPU
#define BUTTON1_PRESSED						0x00
#define BUTTON1_EXTI_LINE                	EXTI_Line10
#define BUTTON1_EXTI_PORT_SOURCE         	GPIO_PortSourceGPIOA
#define BUTTON1_EXTI_PIN_SOURCE          	GPIO_PinSource10
#define BUTTON1_EXTI_IRQn                	EXTI15_10_IRQn
#define	BUTTON1_EXTI_TRIGGER				EXTI_Trigger_Falling
#define BUTTON2_PIN                     	0//GPIO_Pin_y
#define BUTTON2_GPIO_PORT               	0//GPIOY
#define BUTTON2_GPIO_CLK                	0//RCC_APB2Periph_GPIOY
#define BUTTON2_GPIO_MODE					0//GPIO_Mode_IN_FLOATING
#define BUTTON2_PRESSED						0//0x00
#define BUTTON2_EXTI_LINE               	0//EXTI_Liney
#define BUTTON2_EXTI_PORT_SOURCE        	0//GPIO_PortSourceGPIOY
#define BUTTON2_EXTI_PIN_SOURCE         	0//GPIO_PinSourcey
#define BUTTON2_EXTI_IRQn               	0//EXTIy_IRQn
#define	BUTTON2_EXTI_TRIGGER				0//EXTI_Trigger_Falling

//Button Debounce Timer
#define DEBOUNCE_FREQ						100	//100 Hz => 10ms
#define DEBOUNCE_TIMER						TIM1
#define DEBOUNCE_TIMER_CLK					RCC_APB2Periph_TIM1
#define DEBOUNCE_TIMER_CLK_CMD				RCC_APB2PeriphClockCmd
#define DEBOUNCE_TIMER_FLAG            		TIM_IT_Update
#define DEBOUNCE_TIMER_IRQn           		TIM1_UP_IRQn

//CC3000 Interface pins
#define CC3000_SPI							SPI2
#define CC3000_SPI_CLK						RCC_APB1Periph_SPI2
#define CC3000_SPI_CLK_CMD					RCC_APB1PeriphClockCmd
#define CC3000_SPI_SCK_PIN					GPIO_Pin_13					/* PB.13 */
#define CC3000_SPI_SCK_GPIO_PORT			GPIOB						/* GPIOB */
#define CC3000_SPI_SCK_GPIO_CLK				RCC_APB2Periph_GPIOB
#define CC3000_SPI_MISO_PIN					GPIO_Pin_14					/* PB.14 */
#define CC3000_SPI_MISO_GPIO_PORT			GPIOB						/* GPIOB */
#define CC3000_SPI_MISO_GPIO_CLK			RCC_APB2Periph_GPIOB
#define CC3000_SPI_MOSI_PIN					GPIO_Pin_15					/* PB.15 */
#define CC3000_SPI_MOSI_GPIO_PORT			GPIOB						/* GPIOB */
#define CC3000_SPI_MOSI_GPIO_CLK			RCC_APB2Periph_GPIOB
#define CC3000_WIFI_CS_PIN					GPIO_Pin_12					/* PB.12 */
#define CC3000_WIFI_CS_GPIO_PORT			GPIOB						/* GPIOB */
#define CC3000_WIFI_CS_GPIO_CLK				RCC_APB2Periph_GPIOB
#define CC3000_WIFI_EN_PIN					GPIO_Pin_8					/* PB.08 */
#define CC3000_WIFI_EN_GPIO_PORT			GPIOB						/* GPIOB */
#define CC3000_WIFI_EN_GPIO_CLK				RCC_APB2Periph_GPIOB
#define CC3000_WIFI_INT_PIN					GPIO_Pin_11					/* PB.11 */
#define CC3000_WIFI_INT_GPIO_PORT			GPIOB						/* GPIOB */
#define CC3000_WIFI_INT_GPIO_CLK			RCC_APB2Periph_GPIOB

#define CC3000_WIFI_INT_EXTI_LINE           EXTI_Line11
#define CC3000_WIFI_INT_EXTI_PORT_SOURCE    GPIO_PortSourceGPIOB
#define CC3000_WIFI_INT_EXTI_PIN_SOURCE     GPIO_PinSource11
#define CC3000_WIFI_INT_EXTI_IRQn           EXTI15_10_IRQn

#define CC3000_SPI_DMA_CLK                  RCC_AHBPeriph_DMA1
#define CC3000_SPI_RX_DMA_CHANNEL           DMA1_Channel4
#define CC3000_SPI_TX_DMA_CHANNEL           DMA1_Channel5
#define CC3000_SPI_RX_DMA_TCFLAG            DMA1_FLAG_TC4
#define CC3000_SPI_TX_DMA_TCFLAG            DMA1_FLAG_TC5
#define CC3000_SPI_RX_DMA_IRQn           	DMA1_Channel4_IRQn
#define CC3000_SPI_TX_DMA_IRQn           	DMA1_Channel5_IRQn

#define CC3000_SPI_DR_BASE                  ((uint32_t)0x4000380C)	/* SPI2_BASE | 0x0C */

#define CC3000_SPI_BAUDRATE_PRESCALER		SPI_BaudRatePrescaler_32

//SST25 FLASH Interface pins
#define sFLASH_SPI							SPI2
#define sFLASH_SPI_CLK						RCC_APB1Periph_SPI2
#define sFLASH_SPI_CLK_CMD					RCC_APB1PeriphClockCmd
#define sFLASH_SPI_SCK_PIN					GPIO_Pin_13					/* PB.13 */
#define sFLASH_SPI_SCK_GPIO_PORT			GPIOB						/* GPIOB */
#define sFLASH_SPI_SCK_GPIO_CLK				RCC_APB2Periph_GPIOB
#define sFLASH_SPI_MISO_PIN					GPIO_Pin_14					/* PB.14 */
#define sFLASH_SPI_MISO_GPIO_PORT			GPIOB						/* GPIOB */
#define sFLASH_SPI_MISO_GPIO_CLK			RCC_APB2Periph_GPIOB
#define sFLASH_SPI_MOSI_PIN					GPIO_Pin_15					/* PB.15 */
#define sFLASH_SPI_MOSI_GPIO_PORT			GPIOB						/* GPIOB */
#define sFLASH_SPI_MOSI_GPIO_CLK			RCC_APB2Periph_GPIOB
#define sFLASH_MEM_CS_PIN					GPIO_Pin_9					/* PB.09 */
#define sFLASH_MEM_CS_GPIO_PORT				GPIOB						/* GPIOB */
#define sFLASH_MEM_CS_GPIO_CLK				RCC_APB2Periph_GPIOB

#define sFLASH_SPI_BAUDRATE_PRESCALER		SPI_BaudRatePrescaler_4

#define USB_DISCONNECT_PIN               	GPIO_Pin_10
#define USB_DISCONNECT_GPIO_PORT       		GPIOB
#define USB_DISCONNECT_GPIO_CLK		  		RCC_APB2Periph_GPIOB

#elif defined (USE_OLIMEX_H103)
//Header IOs
#define Dn                           		8
#define D0_PIN                         		GPIO_Pin_7
#define D0_GPIO_PORT                   		GPIOB
#define D0_GPIO_CLK                    		RCC_APB2Periph_GPIOB
#define D1_PIN                         		GPIO_Pin_6
#define D1_GPIO_PORT                   		GPIOB
#define D1_GPIO_CLK                    		RCC_APB2Periph_GPIOB
#define D2_PIN                         		GPIO_Pin_5
#define D2_GPIO_PORT                   		GPIOB
#define D2_GPIO_CLK                    		RCC_APB2Periph_GPIOB
#define D3_PIN                         		GPIO_Pin_4
#define D3_GPIO_PORT                   		GPIOB
#define D3_GPIO_CLK                    		RCC_APB2Periph_GPIOB
#define D4_PIN                         		GPIO_Pin_3
#define D4_GPIO_PORT                   		GPIOB
#define D4_GPIO_CLK                    		RCC_APB2Periph_GPIOB
#define D5_PIN                         		GPIO_Pin_15
#define D5_GPIO_PORT                   		GPIOA
#define D5_GPIO_CLK                    		RCC_APB2Periph_GPIOA
#define D6_PIN                         		GPIO_Pin_14
#define D6_GPIO_PORT                   		GPIOA
#define D6_GPIO_CLK                    		RCC_APB2Periph_GPIOA
#define D7_PIN                         		GPIO_Pin_13
#define D7_GPIO_PORT                   		GPIOA
#define D7_GPIO_CLK                    		RCC_APB2Periph_GPIOA

//LEDs
#define LEDn                           		2
#define LED1_PIN                         	GPIO_Pin_12
#define LED1_GPIO_PORT                   	GPIOC
#define LED1_GPIO_CLK                    	RCC_APB2Periph_GPIOC
#define LED2_PIN                         	GPIO_Pin_5
#define LED2_GPIO_PORT                   	GPIOB
#define LED2_GPIO_CLK                    	RCC_APB2Periph_GPIOB

//Push Buttons
#define BUTTONn                           	2
#define BUTTON1_PIN                      	GPIO_Pin_0
#define BUTTON1_GPIO_PORT                	GPIOA
#define BUTTON1_GPIO_CLK                 	RCC_APB2Periph_GPIOA
#define BUTTON1_GPIO_MODE					GPIO_Mode_IN_FLOATING
#define BUTTON1_PRESSED						0x00
#define BUTTON1_EXTI_LINE                	EXTI_Line0
#define BUTTON1_EXTI_PORT_SOURCE         	GPIO_PortSourceGPIOA
#define BUTTON1_EXTI_PIN_SOURCE          	GPIO_PinSource0
#define BUTTON1_EXTI_IRQn                	EXTI0_IRQn
#define	BUTTON1_EXTI_TRIGGER				EXTI_Trigger_Falling
#define BUTTON2_PIN                     	0//GPIO_Pin_y
#define BUTTON2_GPIO_PORT               	0//GPIOY
#define BUTTON2_GPIO_CLK                	0//RCC_APB2Periph_GPIOY
#define BUTTON2_GPIO_MODE					0//GPIO_Mode_IN_FLOATING
#define BUTTON2_PRESSED						0//0x00
#define BUTTON2_EXTI_LINE               	0//EXTI_Liney
#define BUTTON2_EXTI_PORT_SOURCE        	0//GPIO_PortSourceGPIOY
#define BUTTON2_EXTI_PIN_SOURCE         	0//GPIO_PinSourcey
#define BUTTON2_EXTI_IRQn               	0//EXTIy_IRQn
#define	BUTTON2_EXTI_TRIGGER				0//EXTI_Trigger_Falling

//Button Debounce Timer
#define DEBOUNCE_FREQ						100	//100 Hz => 10ms
#define DEBOUNCE_TIMER						TIM1
#define DEBOUNCE_TIMER_CLK					RCC_APB2Periph_TIM1
#define DEBOUNCE_TIMER_CLK_CMD				RCC_APB2PeriphClockCmd
#define DEBOUNCE_TIMER_FLAG            		TIM_IT_Update
#define DEBOUNCE_TIMER_IRQn           		TIM1_UP_IRQn

//CC3000 Interface pins
#define CC3000_SPI							SPI1
#define CC3000_SPI_CLK						RCC_APB2Periph_SPI1
#define CC3000_SPI_CLK_CMD					RCC_APB2PeriphClockCmd
#define CC3000_SPI_SCK_PIN					GPIO_Pin_5                  /* PA.05 */
#define CC3000_SPI_SCK_GPIO_PORT			GPIOA                       /* GPIOA */
#define CC3000_SPI_SCK_GPIO_CLK				RCC_APB2Periph_GPIOA
#define CC3000_SPI_MISO_PIN					GPIO_Pin_6                  /* PA.06 */
#define CC3000_SPI_MISO_GPIO_PORT			GPIOA                       /* GPIOA */
#define CC3000_SPI_MISO_GPIO_CLK			RCC_APB2Periph_GPIOA
#define CC3000_SPI_MOSI_PIN					GPIO_Pin_7                  /* PA.07 */
#define CC3000_SPI_MOSI_GPIO_PORT			GPIOA                       /* GPIOA */
#define CC3000_SPI_MOSI_GPIO_CLK			RCC_APB2Periph_GPIOA
#define CC3000_WIFI_CS_PIN					GPIO_Pin_8          	    /* PA.08 */
#define CC3000_WIFI_CS_GPIO_PORT			GPIOA                       /* GPIOA */
#define CC3000_WIFI_CS_GPIO_CLK				RCC_APB2Periph_GPIOA
#define CC3000_WIFI_EN_PIN					GPIO_Pin_1	              	/* PB.01 */
#define CC3000_WIFI_EN_GPIO_PORT			GPIOB                       /* GPIOB */
#define CC3000_WIFI_EN_GPIO_CLK				RCC_APB2Periph_GPIOB
#define CC3000_WIFI_INT_PIN					GPIO_Pin_0	             	/* PB.00 */
#define CC3000_WIFI_INT_GPIO_PORT			GPIOB                       /* GPIOB */
#define CC3000_WIFI_INT_GPIO_CLK			RCC_APB2Periph_GPIOB

#define CC3000_WIFI_INT_EXTI_LINE           EXTI_Line0
#define CC3000_WIFI_INT_EXTI_PORT_SOURCE    GPIO_PortSourceGPIOB
#define CC3000_WIFI_INT_EXTI_PIN_SOURCE     GPIO_PinSource0
#define CC3000_WIFI_INT_EXTI_IRQn           EXTI0_IRQn

#define CC3000_SPI_DMA_CLK                  RCC_AHBPeriph_DMA1
#define CC3000_SPI_RX_DMA_CHANNEL           DMA1_Channel2
#define CC3000_SPI_TX_DMA_CHANNEL           DMA1_Channel3
#define CC3000_SPI_RX_DMA_TCFLAG            DMA1_FLAG_TC2
#define CC3000_SPI_TX_DMA_TCFLAG            DMA1_FLAG_TC3
#define CC3000_SPI_RX_DMA_IRQn           	DMA1_Channel2_IRQn
#define CC3000_SPI_TX_DMA_IRQn           	DMA1_Channel3_IRQn

#define CC3000_SPI_DR_BASE                  ((uint32_t)0x4001300C)	/* SPI1_BASE | 0x0C */

#define CC3000_SPI_BAUDRATE_PRESCALER		SPI_BaudRatePrescaler_32

#define USB_DISCONNECT_PIN              	GPIO_Pin_11
#define USB_DISCONNECT_GPIO_PORT        	GPIOC
#define USB_DISCONNECT_GPIO_CLK  			RCC_APB2Periph_GPIOC

//SST25 FLASH Interface pins
#define sFLASH_SPI							SPI2
#define sFLASH_SPI_CLK						RCC_APB1Periph_SPI2
#define sFLASH_SPI_CLK_CMD					RCC_APB1PeriphClockCmd
#define sFLASH_SPI_SCK_PIN					GPIO_Pin_13					/* PB.13 */
#define sFLASH_SPI_SCK_GPIO_PORT			GPIOB						/* GPIOB */
#define sFLASH_SPI_SCK_GPIO_CLK				RCC_APB2Periph_GPIOB
#define sFLASH_SPI_MISO_PIN					GPIO_Pin_14					/* PB.14 */
#define sFLASH_SPI_MISO_GPIO_PORT			GPIOB						/* GPIOB */
#define sFLASH_SPI_MISO_GPIO_CLK			RCC_APB2Periph_GPIOB
#define sFLASH_SPI_MOSI_PIN					GPIO_Pin_15					/* PB.15 */
#define sFLASH_SPI_MOSI_GPIO_PORT			GPIOB						/* GPIOB */
#define sFLASH_SPI_MOSI_GPIO_CLK			RCC_APB2Periph_GPIOB
#define sFLASH_MEM_CS_PIN					GPIO_Pin_9					/* PB.09 */
#define sFLASH_MEM_CS_GPIO_PORT				GPIOB						/* GPIOB */
#define sFLASH_MEM_CS_GPIO_CLK				RCC_APB2Periph_GPIOB

#define sFLASH_SPI_BAUDRATE_PRESCALER		SPI_BaudRatePrescaler_4

#elif defined (USE_ST_VLDISCOVERY)
//Header IOs
#define Dn                           		8
#define D0_PIN                         		GPIO_Pin_7
#define D0_GPIO_PORT                   		GPIOB
#define D0_GPIO_CLK                    		RCC_APB2Periph_GPIOB
#define D1_PIN                         		GPIO_Pin_6
#define D1_GPIO_PORT                   		GPIOB
#define D1_GPIO_CLK                    		RCC_APB2Periph_GPIOB
#define D2_PIN                         		GPIO_Pin_5
#define D2_GPIO_PORT                   		GPIOB
#define D2_GPIO_CLK                    		RCC_APB2Periph_GPIOB
#define D3_PIN                         		GPIO_Pin_4
#define D3_GPIO_PORT                   		GPIOB
#define D3_GPIO_CLK                    		RCC_APB2Periph_GPIOB
#define D4_PIN                         		GPIO_Pin_3
#define D4_GPIO_PORT                   		GPIOB
#define D4_GPIO_CLK                    		RCC_APB2Periph_GPIOB
#define D5_PIN                         		GPIO_Pin_15
#define D5_GPIO_PORT                   		GPIOA
#define D5_GPIO_CLK                    		RCC_APB2Periph_GPIOA
#define D6_PIN                         		GPIO_Pin_14
#define D6_GPIO_PORT                   		GPIOA
#define D6_GPIO_CLK                    		RCC_APB2Periph_GPIOA
#define D7_PIN                         		GPIO_Pin_13
#define D7_GPIO_PORT                   		GPIOA
#define D7_GPIO_CLK                    		RCC_APB2Periph_GPIOA

//LEDs
#define LEDn                           		2
#define LED1_PIN                         	GPIO_Pin_8
#define LED1_GPIO_PORT                   	GPIOC
#define LED1_GPIO_CLK                    	RCC_APB2Periph_GPIOC
#define LED2_PIN                         	GPIO_Pin_9
#define LED2_GPIO_PORT                   	GPIOC
#define LED2_GPIO_CLK                    	RCC_APB2Periph_GPIOC

//Push Buttons
#define BUTTONn                           	2
#define BUTTON1_PIN                      	GPIO_Pin_0
#define BUTTON1_GPIO_PORT                	GPIOA
#define BUTTON1_GPIO_CLK                 	RCC_APB2Periph_GPIOA
#define BUTTON1_GPIO_MODE					GPIO_Mode_IN_FLOATING
#define BUTTON1_PRESSED						0x01
#define BUTTON1_EXTI_LINE                	EXTI_Line0
#define BUTTON1_EXTI_PORT_SOURCE         	GPIO_PortSourceGPIOA
#define BUTTON1_EXTI_PIN_SOURCE          	GPIO_PinSource0
#define BUTTON1_EXTI_IRQn                	EXTI0_IRQn
#define	BUTTON1_EXTI_TRIGGER				EXTI_Trigger_Rising
#define BUTTON2_PIN                     	0//GPIO_Pin_y
#define BUTTON2_GPIO_PORT               	0//GPIOY
#define BUTTON2_GPIO_CLK                	0//RCC_APB2Periph_GPIOY
#define BUTTON2_GPIO_MODE					0//GPIO_Mode_IN_FLOATING
#define BUTTON2_PRESSED						0//0x00
#define BUTTON2_EXTI_LINE               	0//EXTI_Liney
#define BUTTON2_EXTI_PORT_SOURCE        	0//GPIO_PortSourceGPIOY
#define BUTTON2_EXTI_PIN_SOURCE         	0//GPIO_PinSourcey
#define BUTTON2_EXTI_IRQn               	0//EXTIy_IRQn
#define	BUTTON2_EXTI_TRIGGER				0//EXTI_Trigger_Falling

//Button Debounce Timer
#define DEBOUNCE_FREQ						100	//100 Hz => 10ms
#define DEBOUNCE_TIMER						TIM1
#define DEBOUNCE_TIMER_CLK					RCC_APB2Periph_TIM1
#define DEBOUNCE_TIMER_CLK_CMD				RCC_APB2PeriphClockCmd
#define DEBOUNCE_TIMER_FLAG            		TIM_IT_Update
#define DEBOUNCE_TIMER_IRQn           		TIM1_UP_TIM16_IRQn

//CC3000 Interface pins
#define CC3000_SPI							SPI2
#define CC3000_SPI_CLK						RCC_APB1Periph_SPI2
#define CC3000_SPI_CLK_CMD					RCC_APB1PeriphClockCmd
#define CC3000_SPI_SCK_PIN					GPIO_Pin_13					/* PB.13 */
#define CC3000_SPI_SCK_GPIO_PORT			GPIOB						/* GPIOB */
#define CC3000_SPI_SCK_GPIO_CLK				RCC_APB2Periph_GPIOB
#define CC3000_SPI_MISO_PIN					GPIO_Pin_14					/* PB.14 */
#define CC3000_SPI_MISO_GPIO_PORT			GPIOB						/* GPIOB */
#define CC3000_SPI_MISO_GPIO_CLK			RCC_APB2Periph_GPIOB
#define CC3000_SPI_MOSI_PIN					GPIO_Pin_15					/* PB.15 */
#define CC3000_SPI_MOSI_GPIO_PORT			GPIOB						/* GPIOB */
#define CC3000_SPI_MOSI_GPIO_CLK			RCC_APB2Periph_GPIOB
#define CC3000_WIFI_CS_PIN					GPIO_Pin_12					/* PB.12 */
#define CC3000_WIFI_CS_GPIO_PORT			GPIOB						/* GPIOB */
#define CC3000_WIFI_CS_GPIO_CLK				RCC_APB2Periph_GPIOB
#define CC3000_WIFI_EN_PIN					GPIO_Pin_8					/* PB.08 */
#define CC3000_WIFI_EN_GPIO_PORT			GPIOB						/* GPIOB */
#define CC3000_WIFI_EN_GPIO_CLK				RCC_APB2Periph_GPIOB
#define CC3000_WIFI_INT_PIN					GPIO_Pin_11					/* PB.11 */
#define CC3000_WIFI_INT_GPIO_PORT			GPIOB						/* GPIOB */
#define CC3000_WIFI_INT_GPIO_CLK			RCC_APB2Periph_GPIOB

#define CC3000_WIFI_INT_EXTI_LINE           EXTI_Line11
#define CC3000_WIFI_INT_EXTI_PORT_SOURCE    GPIO_PortSourceGPIOB
#define CC3000_WIFI_INT_EXTI_PIN_SOURCE     GPIO_PinSource11
#define CC3000_WIFI_INT_EXTI_IRQn           EXTI15_10_IRQn

#define CC3000_SPI_DMA_CLK                  RCC_AHBPeriph_DMA1
#define CC3000_SPI_RX_DMA_CHANNEL           DMA1_Channel4
#define CC3000_SPI_TX_DMA_CHANNEL           DMA1_Channel5
#define CC3000_SPI_RX_DMA_TCFLAG            DMA1_FLAG_TC4
#define CC3000_SPI_TX_DMA_TCFLAG            DMA1_FLAG_TC5
#define CC3000_SPI_RX_DMA_IRQn           	DMA1_Channel4_IRQn
#define CC3000_SPI_TX_DMA_IRQn           	DMA1_Channel5_IRQn

#define CC3000_SPI_DR_BASE                  ((uint32_t)0x4000380C)	/* SPI2_BASE | 0x0C */

#define CC3000_SPI_BAUDRATE_PRESCALER		SPI_BaudRatePrescaler_8

//SST25 FLASH Interface pins
#define sFLASH_SPI							SPI2
#define sFLASH_SPI_CLK						RCC_APB1Periph_SPI2
#define sFLASH_SPI_CLK_CMD					RCC_APB1PeriphClockCmd
#define sFLASH_SPI_SCK_PIN					GPIO_Pin_13					/* PB.13 */
#define sFLASH_SPI_SCK_GPIO_PORT			GPIOB						/* GPIOB */
#define sFLASH_SPI_SCK_GPIO_CLK				RCC_APB2Periph_GPIOB
#define sFLASH_SPI_MISO_PIN					GPIO_Pin_14					/* PB.14 */
#define sFLASH_SPI_MISO_GPIO_PORT			GPIOB						/* GPIOB */
#define sFLASH_SPI_MISO_GPIO_CLK			RCC_APB2Periph_GPIOB
#define sFLASH_SPI_MOSI_PIN					GPIO_Pin_15					/* PB.15 */
#define sFLASH_SPI_MOSI_GPIO_PORT			GPIOB						/* GPIOB */
#define sFLASH_SPI_MOSI_GPIO_CLK			RCC_APB2Periph_GPIOB
#define sFLASH_MEM_CS_PIN					GPIO_Pin_9					/* PB.09 */
#define sFLASH_MEM_CS_GPIO_PORT				GPIOB						/* GPIOB */
#define sFLASH_MEM_CS_GPIO_CLK				RCC_APB2Periph_GPIOB

#define sFLASH_SPI_BAUDRATE_PRESCALER		SPI_BaudRatePrescaler_2

#endif

/* Exported macro ------------------------------------------------------------*/

/* Exported functions ------------------------------------------------------- */

#endif /* __PLATFORM_CONFIG_H */<|MERGE_RESOLUTION|>--- conflicted
+++ resolved
@@ -22,17 +22,12 @@
 #endif
 
 /* Uncomment the line below to enable WLAN and WIRING functionality */
-<<<<<<< HEAD
 #define SPARK_WLAN_ENABLE
-#define	SPARK_WIRING_ENABLE
-=======
-//#define SPARK_WLAN_ENABLE
 #define SPARK_WIRING_ENABLE
 
 #define         ID1          (0x1FFFF7E8)
 #define         ID2          (0x1FFFF7EC)
 #define         ID3          (0x1FFFF7F0)
->>>>>>> 06dbf042
 
 /* Includes ------------------------------------------------------------------*/
 #include "stm32f10x.h"
