# This file is a makefile included from the top level makefile which
# defines the sources built for the target.

# Define the prefix to this directory. 
# Note: The name must be unique within this build and should be
#       based on the root of the project
HAL_SRC_COREV1_PATH = $(TARGET_HAL_PATH)/src/core-v1

# if we are being compiled with platform as a dependency, then also include
# implementation headers.
ifneq (,$(findstring platform,$(DEPENDENCIES)))
INCLUDE_DIRS += $(HAL_SRC_COREV1_PATH)
endif


ifneq (,$(findstring hal,$(MAKE_DEPENDENCIES)))

LDFLAGS += -T$(COMMON_BUILD)/arm/linker/linker_$(STM32_DEVICE_LC)_dfu.ld
LDFLAGS += --specs=nano.specs -lc -lnosys
LDFLAGS += -u _printf_float
LDFLAGS += -Wl,-Map,$(TARGET_BASE).map

ASRC += $(COMMON_BUILD)/arm/startup/startup_$(STM32_DEVICE_LC).S 
ASFLAGS += -I$(COMMON_BUILD)/arm/startup
ASFLAGS +=  -Wa,--defsym -Wa,SPARK_INIT_STARTUP=1

<<<<<<< HEAD
endif

=======
endif
>>>>>>> 4cc5a037
<|MERGE_RESOLUTION|>--- conflicted
+++ resolved
@@ -24,9 +24,4 @@
 ASFLAGS += -I$(COMMON_BUILD)/arm/startup
 ASFLAGS +=  -Wa,--defsym -Wa,SPARK_INIT_STARTUP=1
 
-<<<<<<< HEAD
-endif
-
-=======
-endif
->>>>>>> 4cc5a037
+endif