/**
 ******************************************************************************
 * @file    socket_hal.c
 * @author  Matthew McGowan
 * @version V1.0.0
 * @date    09-Nov-2014
 * @brief
 ******************************************************************************
  Copyright (c) 2013-2015 Particle Industries, Inc.  All rights reserved.

  This library is free software; you can redistribute it and/or
  modify it under the terms of the GNU Lesser General Public
  License as published by the Free Software Foundation, either
  version 3 of the License, or (at your option) any later version.

  This library is distributed in the hope that it will be useful,
  but WITHOUT ANY WARRANTY; without even the implied warranty of
  MERCHANTABILITY or FITNESS FOR A PARTICULAR PURPOSE.  See the GNU
  Lesser General Public License for more details.

  You should have received a copy of the GNU Lesser General Public
  License along with this library; if not, see <http://www.gnu.org/licenses/>.
 ******************************************************************************
 */

#include "socket_hal.h"
#include "wiced.h"
#include "service_debug.h"
#include "spark_macros.h"
#include "delay_hal.h"
#include <algorithm>
#include <vector>
#include "lwip/api.h"
#include "network_interface.h"

wiced_result_t wiced_last_error( wiced_tcp_socket_t* socket);

/**
 * Socket handles
 * --------------
 *
 * Each socket handle is a pointer to a dynamically allocated instance of socket_t.
 * This is so we don't impose any additional limits on the number of open sockets.
 *
 * The golden rule is that the socket_t instance is not deallocated until the caller
 * issues a socket_close() call. Specifically, if a client socket is closed by the other end,
 * the handle remains valid, although attempts to perform any socket IO will fail.
 * The handle isn't deallocated until the caller issues a socket_close() call.
 */

/**
 * int32_t negative values are used for errors.
 * Since all handles are allocated in RAM, they will be in the
 * 0x20xxxxxx range.
 */
const sock_handle_t SOCKET_MAX = 0x7FFFFFFF;

/**
 * The handle value returned when a socket cannot be created.
 */
const sock_handle_t SOCKET_INVALID = (sock_handle_t)-1;

/* Normalize differences between LwIP and NetX */

#ifndef WICED_MAXIMUM_NUMBER_OF_SERVER_SOCKETS
// the name of the array of sockets in wiced_tcp_server_t
#define WICED_SOCKET_ARRAY accept_socket

// the number of sockets in the above array
#define WICED_MAXIMUM_NUMBER_OF_SERVER_SOCKETS WICED_MAXIMUM_NUMBER_OF_ACCEPT_SOCKETS
#else
#define WICED_SOCKET_ARRAY socket
#endif


/**
 * Manages reading from a tcp packet.
 */
struct tcp_packet_t
{
    /**
     * Any outstanding packet to retrieve data from.
     */
    wiced_packet_t* packet;

    /**
     * The current offset of data already read from the packet.
     */
    unsigned offset;

    tcp_packet_t() {}

    ~tcp_packet_t() {
        dispose_packet();
    }

    void dispose_packet() {
        if (packet) {
            wiced_packet_delete(packet);
            packet = NULL;
            offset = 0;
        }
    }

};

/**
 * The info we maintain for each socket. It wraps a WICED socket.
 *
 */
struct tcp_socket_t : public wiced_tcp_socket_t {
    tcp_packet_t packet;
    bool open;
    volatile bool closed_externally;

    tcp_socket_t() : open(false), closed_externally(false) {}

    ~tcp_socket_t() { wiced_tcp_delete_socket(this); }

    void connected() { open = true; }

    bool isClosed() {
        wiced_result_t last_err = wiced_last_error(this);
        return !open ||
            closed_externally ||
            last_err == WICED_CONNECTION_RESET ||
            last_err == WICED_CONNECTION_CLOSED;
    }

    void notify_disconnected()
    {
        closed_externally = true;
    }

    void close()
    {
        if (open) {
            wiced_tcp_disconnect(this);
            open = false;
        }
    }
};

struct udp_socket_t : wiced_udp_socket_t
{
    ~udp_socket_t() { wiced_udp_delete_socket(this); }

    void close()
    {
    }
};

struct tcp_server_t;

/**
 * The handle that we provide to external clients. This ensures
 */
class tcp_server_client_t {

    wiced_tcp_socket_t* socket;
    tcp_server_t* server;
    volatile bool closed;

public:
    tcp_packet_t packet;

    tcp_server_client_t(tcp_server_t* server, wiced_tcp_socket_t* socket) {
        this->socket = socket;
        this->server = server;
        this->closed = 0;
        memset(&packet, 0, sizeof(packet));
    }

    wiced_tcp_socket_t* get_socket() { return socket; }

    int write(const void* buffer, size_t len, bool flush=false) {
        int result = WICED_TCPIP_INVALID_SOCKET;
        if (socket) {
            result = wiced_tcp_send_buffer(socket, buffer, uint16_t(len));
        }
        return result;
    }

    bool isClosed() {
        if (closed) {
            close();
        }
        return closed;
    }

    void close();

    /**
     * Notification from the server that this socket has been disconnected. The server is
     * already in the process of cleaning up the socket.
     */
    void notify_disconnected()
    {
        // flag that this is closed, but don't clean up, since this call is on the
        // wiced networking worker thread. we want all calls to be on one thread, so service
        // the close on the enxt call to isClosed() by the client.
        closed = true;
    }

    ~tcp_server_client_t();
};

struct tcp_server_t : public wiced_tcp_server_t
{
    tcp_server_t() {
        wiced_rtos_init_semaphore(&accept_lock);
        wiced_rtos_set_semaphore(&accept_lock);
        memset(clients, 0, sizeof(clients));
    }

    ~tcp_server_t() {
        wiced_rtos_deinit_semaphore(&accept_lock);
    }

    /**
     * Find the index of the given client socket in our list of client sockets.
     * @param socket The socket to find.
     * @return The index of the socket (>=0) or -1 if not found.
     */
    int index(wiced_tcp_socket_t* socket) {
        return (is_client(socket)) ? socket-this->WICED_SOCKET_ARRAY : -1;
    }

    /**
     * Determines if the given socket is a client socket associated with this server
     * socket.
     * @param socket
     * @return {@code true} if the given socket is a client.
     */
    bool is_client(wiced_tcp_socket_t* socket) {
        // see if the address corresponds to the socket array
        return this->WICED_SOCKET_ARRAY<=socket && socket<this->WICED_SOCKET_ARRAY+arraySize(this->WICED_SOCKET_ARRAY);
    }

    wiced_result_t accept(wiced_tcp_socket_t* socket) {
        wiced_result_t result;
        if ((result=wiced_tcp_accept(socket))==WICED_SUCCESS) {
            wiced_rtos_get_semaphore(&accept_lock, WICED_WAIT_FOREVER);

            int idx = index(socket);
            if (idx>=0) {
                clients[idx] = new tcp_server_client_t(this, socket);
                to_accept.insert(to_accept.end(), idx);
            }
            wiced_rtos_set_semaphore(&accept_lock);
        }
        return result;
    }

    /**
     * Fetches the next client socket from the accept queue.
     * @return The next client, or NULL
     */
    tcp_server_client_t* next_accept() {
        wiced_rtos_get_semaphore(&accept_lock, WICED_WAIT_FOREVER);
        int index = -1;
        if (to_accept.size()) {
            index = *to_accept.begin();
            to_accept.erase(to_accept.begin());
        }
        wiced_rtos_set_semaphore(&accept_lock);
        return index>=0 ? clients[index] : NULL;
    }

    /**
     * Asynchronous notification that the client socket has been closed.
     * @param socket
     * @return
     */
    wiced_result_t notify_disconnected(wiced_tcp_socket_t* socket) {
        wiced_rtos_get_semaphore(&accept_lock, WICED_WAIT_FOREVER);
        int idx = index(socket);
        tcp_server_client_t* client = clients[idx];
        if (client)
            client->notify_disconnected();
        wiced_rtos_set_semaphore(&accept_lock);
        return WICED_SUCCESS;
    }

    /**
     * Called from the client to disconnect this server.
     * @param socket
     * @return
     */
    wiced_result_t disconnect(wiced_tcp_socket_t* socket) {
        wiced_tcp_disconnect(socket);
        wiced_result_t result = wiced_tcp_server_disconnect_socket(this, socket);
        return result;
    }

    void close() {
        // close all clients first
        for (int i=0; i<WICED_MAXIMUM_NUMBER_OF_SERVER_SOCKETS; i++) {
            tcp_server_client_t* client = clients[i];
            if (client) {
                client->close();
                clients[i] = NULL;
            }
        }
        wiced_tcp_server_stop(this);
    }


private:
    // for each server instance, maintain an associated tcp_server_client_t instance
    tcp_server_client_t* clients[WICED_MAXIMUM_NUMBER_OF_SERVER_SOCKETS];

    wiced_semaphore_t accept_lock;
    std::vector<int> to_accept;
};

void tcp_server_client_t::close() {
    if (socket && server) {
        server->disconnect(socket);
        server = NULL;
        socket = NULL;
    }
    packet.dispose_packet();
}


tcp_server_client_t::~tcp_server_client_t() {
    close();
}

class socket_t
{
    uint8_t type;
    bool closed;

public:

    union all {
        tcp_socket_t tcp;
        udp_socket_t udp;
        tcp_server_t* tcp_server;
        tcp_server_client_t* tcp_client;

        all() {}
        ~all() {}
    } s;

    socket_t* next;
    enum socket_type_t {
        NONE, TCP, UDP, TCP_SERVER, TCP_CLIENT
    };

    socket_t() {
        memset(this, 0, sizeof(*this));
    }

    ~socket_t() {
        dispose();
    }

    uint8_t get_type() { return type; }
    bool is_type(socket_type_t t) { return t==type; }
    void set_type(socket_type_t t) { type = t; }

    void set_server(tcp_server_t* server) {
        type = TCP_SERVER;
        s.tcp_server = server;
    }

    void set_client(tcp_server_client_t* client) {
        type = TCP_CLIENT;
        s.tcp_client = client;
    }

   void dispose() {
       close();
       switch (type) {
           case TCP:
               s.tcp.~tcp_socket_t();
               break;
            case UDP:
                s.udp.~udp_socket_t();
               break;
           case TCP_SERVER:
               delete s.tcp_server;
               break;
           case TCP_CLIENT:
               delete s.tcp_client;
               break;
       }
       type = NONE;
   }

    void close() {
       if (!closed) {
         switch (type) {
            case TCP:
                s.tcp.close();
                break;
             case UDP:
                s.udp.close();
                break;
            case TCP_SERVER:
                s.tcp_server->close();
                break;
            case TCP_CLIENT:
                s.tcp_client->close();
                break;
        }
        closed = true;
       }
   }

   static wiced_result_t notify_connected(wiced_tcp_socket_t*, void* socket) {
       return WICED_SUCCESS;
   }

   static wiced_result_t notify_received(wiced_tcp_socket_t*, void* socket) {
       return WICED_SUCCESS;
   }

   static wiced_result_t notify_disconnected(wiced_tcp_socket_t*, void* socket);

   /**
    * Determines if the socket implementation is still open.
    * @return
    */
   bool is_inner_open() {
       // TCP_SERVER closes this outer instance, and UDP is not connection based.
       switch (type) {
        case TCP_CLIENT : return !s.tcp_client->isClosed();
        case TCP: return !s.tcp.isClosed();
        default: return true;
       }
   }

   bool isOpen() { return !closed && is_inner_open(); }
};

/**
 * Lock/unlock a semaphore via RAII
 */
class SemaphoreLock
{
    wiced_semaphore_t& sem;

public:

    SemaphoreLock(wiced_semaphore_t& sem_) : sem(sem_) {
        wiced_rtos_get_semaphore(&sem, NEVER_TIMEOUT);
    }

    ~SemaphoreLock() {
        wiced_rtos_set_semaphore(&sem);
    }
};

/**
 * Maintains a singly linked list of sockets. Access to the list is not
 * made thread-safe - callers should use SocketListLock to correctly serialize
 * access to the list.
 */
struct SocketList
{
    socket_t* items;
    wiced_semaphore_t semaphore;

public:

    SocketList() : items(NULL)
    {
        wiced_rtos_init_semaphore(&semaphore);
        wiced_rtos_set_semaphore(&semaphore);
    }

    ~SocketList()
    {
        wiced_rtos_deinit_semaphore(&semaphore);
    }

    /**
     * Adds an item to the linked list.
     * @param item
     * @param list
     */
    void add(socket_t* item)
    {
        item->next = items;
        items = item;
    }

    bool exists(socket_t* item)
    {
        bool exists = false;
        socket_t* list = this->items;
        while (list) {
            if (item==list) {
                exists = true;
                break;
            }
            list = list->next;
        }
        return exists;
    }

    /**
     * Removes an item from the linked list.
     * @param item
     * @param list
     */
    bool remove(socket_t* item)
    {
        bool removed = false;
        if (items==item) {
            items = item->next;
            removed = true;
        }
        else
        {
            socket_t* current = items;
            while (current) {
                if (current->next==item) {
                    current->next = item->next;
                    removed = true;
                    break;
                }
            }
        }
        return removed;
    }

    void close_all()
    {
        socket_t* current = items;
        while (current) {
            socket_t* next = current->next;
            delete current;
            current = next;
        }
        items = NULL;
    }

    friend class SocketListLock;
};

struct SocketListLock : SemaphoreLock
{
    SocketListLock(SocketList& list) :
        SemaphoreLock(list.semaphore)
    {}
};

class ServerSocketList : public SocketList
{
public:
    /**
     *
     * Low-level function to find the server that a given wiced tcp client
     * is associated with. The WICED callbacks provide the client socket, but
     * not the server it is associated with.
     * @param client
     * @return
     */
    tcp_server_t* server_for_socket(wiced_tcp_socket_t* client)
    {
        socket_t* server = items;
        while (server) {
            if (server->s.tcp_server->is_client(client))
                return server->s.tcp_server;
            server = server->next;
        }
        return NULL;
    }

};

/**
 * Singly linked lists for servers and clients. Ensures we can completely shutdown
 * the socket layer when bringing down a network interface.
 */
static ServerSocketList servers;
static SocketList clients;

SocketList& list_for(socket_t* socket) {
    return (socket->get_type()==socket_t::TCP_SERVER) ? servers : clients;
}

void add_socket(socket_t* socket) {
    if (socket) {
        list_for(socket).add(socket);
    }
}

/**
 * Determines if the given socket still exists in the list of current sockets.
 */
bool exists_socket(socket_t* socket) {
    return socket && list_for(socket).exists(socket);
}

inline bool is_udp(socket_t* socket) { return socket && socket->is_type(socket_t::UDP); }
inline bool is_tcp(socket_t* socket) { return socket && socket->is_type(socket_t::TCP); }
inline bool is_client(socket_t* socket) { return socket && socket->is_type(socket_t::TCP_CLIENT); }
inline bool is_server(socket_t* socket) { return socket && socket->is_type(socket_t::TCP_SERVER); }
inline bool is_open(socket_t* socket) { return socket && socket->isOpen(); }
inline tcp_socket_t* tcp(socket_t* socket) { return is_tcp(socket) ? &socket->s.tcp : NULL; }
inline udp_socket_t* udp(socket_t* socket) { return is_udp(socket) ? &socket->s.udp : NULL; }
inline tcp_server_client_t* client(socket_t* socket) { return is_client(socket) ? socket->s.tcp_client : NULL; }
inline tcp_server_t* server(socket_t* socket) { return is_server(socket) ? socket->s.tcp_server : NULL; }

wiced_result_t socket_t::notify_disconnected(wiced_tcp_socket_t*, void* socket) {
    if (socket) {
        // replace with unique_lock once the multithreading changes have been incorporated
        SocketListLock lock(clients);
        if (exists_socket((socket_t*)socket)) {
            tcp_socket_t* tcp_socket = tcp((socket_t*)socket);
            if (tcp_socket)
                tcp_socket->notify_disconnected();
        }
    }
    return WICED_SUCCESS;
}

wiced_tcp_socket_t* as_wiced_tcp_socket(socket_t* socket)
{
    if (is_tcp(socket)) {
        return tcp(socket);
    }
    else if (is_client(socket)) {
        return socket->s.tcp_client->get_socket();
    }
    return NULL;
}

/**
 * Determines if the given socket handle is valid.
 * @param handle    The handle to test
 * @return {@code true} if the socket handle is valid, {@code false} otherwise.
 * Note that this doesn't guarantee the socket can be used, only that the handle
 * is within a valid range. To determine if a handle has an associated socket,
 * use {@link #from_handle}
 */
inline bool is_valid(sock_handle_t handle) {
    return handle<SOCKET_MAX;
}

uint8_t socket_handle_valid(sock_handle_t handle) {
    return is_valid(handle);
}

/**
 * Fetches the socket_t info from an opaque handle.
 * @return The socket_t pointer, or NULL if no socket is available for the
 * given handle.
 */
socket_t* from_handle(sock_handle_t handle) {
    return is_valid(handle) ? (socket_t*)handle : NULL;
}

/**
 * Discards a previously allocated socket. If the socket is already invalid, returns silently.
 * Once a socket has been passed to the client, this is the only time the object is
 * deleted. Since the client initiates this call, the client is aware can the
 * socket is no longer valid.
 * @param handle    The handle to discard.
 * @return SOCKET_INVALID always.
 */
sock_handle_t socket_dispose(sock_handle_t handle) {
    if (socket_handle_valid(handle)) {
        socket_t* socket = from_handle(handle);
        SocketList& list = list_for(socket);
        SocketListLock lock(list);
        if (list.remove(socket))
            delete socket;
    }
    return SOCKET_INVALID;
}

void close_all(SocketList& list)
{
    SocketListLock lock(list);
    list.close_all();
}

void socket_close_all()
{
    close_all(clients);
    close_all(servers);
}

#define SOCKADDR_TO_PORT_AND_IPADDR(addr, addr_data, port, ip_addr) \
    const uint8_t* addr_data = addr->sa_data; \
    unsigned port = addr_data[0]<<8 | addr_data[1]; \
    wiced_ip_address_t INITIALISER_IPV4_ADDRESS(ip_addr, MAKE_IPV4_ADDRESS(addr_data[2], addr_data[3], addr_data[4], addr_data[5]));

sock_result_t as_sock_result(wiced_result_t result)
{
    return -result;
}

sock_result_t as_sock_result(socket_t* socket)
{
    return (sock_result_t)(socket);
}

/**
 * Connects the given socket to the address.
 * @param sd        The socket handle to connect
 * @param addr      The address to connect to
 * @param addrlen   The length of the address details.
 * @return 0 on success.
 */
sock_result_t socket_connect(sock_handle_t sd, const sockaddr_t *addr, long addrlen)
{
    wiced_result_t result = WICED_INVALID_SOCKET;
    socket_t* socket = from_handle(sd);
    tcp_socket_t* tcp_socket = tcp(socket);
    if (tcp_socket) {
        result = wiced_tcp_bind(tcp_socket, WICED_ANY_PORT);
        if (result==WICED_SUCCESS) {
            wiced_tcp_register_callbacks(tcp(socket), socket_t::notify_connected, socket_t::notify_received, socket_t::notify_disconnected, (void*)socket);
            SOCKADDR_TO_PORT_AND_IPADDR(addr, addr_data, port, ip_addr);
            unsigned timeout = 5*1000;
            result = wiced_tcp_connect(tcp_socket, &ip_addr, port, timeout);
            if (result==WICED_SUCCESS) {
                tcp_socket->connected();
            } else {
              // Work around WICED bug that doesn't set connection handler to NULL after deleting
              // it, leading to deleting the same memory twice and a crash
              // WICED/network/LwIP/WICED/tcpip.c:920
              tcp_socket->conn_handler = NULL;
            }
        }
    }
    return as_sock_result(result);
}

/**
 * Is there any way to unblock a blocking call on WICED? Perhaps shutdown the networking layer?
 * @return
 */
sock_result_t socket_reset_blocking_call()
{
    return 0;
}

wiced_result_t read_packet(wiced_packet_t* packet, uint8_t* target, uint16_t target_len, uint16_t* read_len)
{
    uint16_t read = 0;
    wiced_result_t result = WICED_SUCCESS;
    uint16_t fragment;
    uint16_t available;
    uint8_t* data;

    while (target_len!=0 && (result = wiced_packet_get_data(packet, read, &data, &fragment, &available))==WICED_SUCCESS && available!=0) {
        uint16_t to_read = std::min(fragment, target_len);
        memcpy(target+read, data, to_read);
        read += to_read;
        target_len -= to_read;
        available -= to_read;
        if (!available)
            break;
    }
    if (read_len!=NULL)
        *read_len = read;
    return result;
}

int read_packet_and_dispose(tcp_packet_t& packet, void* buffer, int len, wiced_tcp_socket_t* tcp_socket, int _timeout)
{
    int bytes_read = 0;
    if (!packet.packet) {
        packet.offset = 0;
        wiced_result_t result = wiced_tcp_receive(tcp_socket, &packet.packet, _timeout);
        if (result!=WICED_SUCCESS && result!=WICED_TIMEOUT) {
            DEBUG("Socket %d receive fail %d", (int)(int)tcp_socket->socket, int(result));
            return -result;
        }
    }
    uint8_t* data;
    uint16_t available;
    uint16_t total;
    bool dispose = true;
    if (packet.packet && (wiced_packet_get_data(packet.packet, packet.offset, &data, &available, &total)==WICED_SUCCESS)) {
        int read = std::min(uint16_t(len), available);
        packet.offset += read;
        memcpy(buffer, data, read);
        dispose = (total==read);
        bytes_read = read;
        DEBUG("Socket %d receive bytes %d of %d", (int)(int)tcp_socket->socket, int(bytes_read), int(available));
    }
    if (dispose) {
        packet.dispose_packet();
    }
    return bytes_read;
}

/**
 * Receives data from a socket.
 * @param sd
 * @param buffer
 * @param len
 * @param _timeout
 * @return The number of bytes read. -1 if the end of the stream is reached.
 */
sock_result_t socket_receive(sock_handle_t sd, void* buffer, socklen_t len, system_tick_t _timeout)
{
    sock_result_t bytes_read = -1;
    socket_t* socket = from_handle(sd);
    if (is_open(socket)) {
        if (is_tcp(socket)) {
            tcp_socket_t* tcp_socket = tcp(socket);
            tcp_packet_t& packet = tcp_socket->packet;
            bytes_read = read_packet_and_dispose(packet, buffer, len, tcp_socket, _timeout);
        }
        else if (is_client(socket)) {
            tcp_server_client_t* server_client = client(socket);
            bytes_read = read_packet_and_dispose(server_client->packet, buffer, len, server_client->get_socket(), _timeout);
        }
    }
    return bytes_read;
}

/**
 * Notification from the networking thread that the given client socket connected
 * to the server.
 * @param socket
 */
wiced_result_t server_connected(wiced_tcp_socket_t* s, void* pv)
{
    SocketListLock lock(servers);
    tcp_server_t* server = servers.server_for_socket(s);
    wiced_result_t result = WICED_ERROR;
    if (server) {
        result = server->accept(s);
    }
    return result;
}

/**
 * Notification that the client socket has data.
 * @param socket
 */
wiced_result_t server_received(wiced_tcp_socket_t* socket, void* pv)
{
    return WICED_SUCCESS;
}

/**
 * Notification that the client socket closed the connection.
 * @param socket
 */
wiced_result_t server_disconnected(wiced_tcp_socket_t* s, void* pv)
{
    SocketListLock lock(servers);
    tcp_server_t* server = servers.server_for_socket(s);
    wiced_result_t result = WICED_ERROR;
    if (server) {
        // disconnect the socket from the server, but maintain the client
        // socket handle.
        result = server->notify_disconnected(s);
    }
    return result;
}

sock_result_t socket_create_tcp_server(uint16_t port, network_interface_t nif)
{
    socket_t* socket = new socket_t();
    tcp_server_t* server = new tcp_server_t();
    wiced_result_t result = WICED_OUT_OF_HEAP_SPACE;
<<<<<<< HEAD
    if (handle && server) {
        result = wiced_tcp_server_start(server, wiced_wlan_interface(nif),
=======
    if (socket && server) {
        result = wiced_tcp_server_start(server, WICED_STA_INTERFACE,
>>>>>>> 9acd4511
            port, WICED_MAXIMUM_NUMBER_OF_SERVER_SOCKETS, server_connected, server_received, server_disconnected, NULL);
    }
    if (result!=WICED_SUCCESS) {
        delete socket; socket = NULL;
        delete server; server = NULL;
    }
    else {
        socket->set_server(server);
        SocketListLock lock(list_for(socket));
        add_socket(socket);
    }

    return socket ? as_sock_result(socket) : as_sock_result(result);
}

/**
 * Fetch the next waiting client socket from the server
 * @param sock
 * @return
 */
sock_result_t socket_accept(sock_handle_t sock)
{
    sock_result_t result = SOCKET_INVALID;
    socket_t* socket = from_handle(sock);
    if (is_open(socket) && is_server(socket)) {
        tcp_server_t* server = socket->s.tcp_server;
        tcp_server_client_t* client = server->next_accept();
        if (client) {
            socket_t* socket = new socket_t();
            socket->set_client(client);
            {
                SocketListLock lock(list_for(socket));
                add_socket(socket);
            }
            result = (sock_result_t)socket;
        }
    }
    return result;
}

/**
 * Determines if a given socket is bound.
 * @param sd    The socket handle to test
 * @return non-zero if bound, 0 otherwise.
 */
uint8_t socket_active_status(sock_handle_t sd)
{
    socket_t* socket = from_handle(sd);
    return (socket && socket->isOpen()) ? SOCKET_STATUS_ACTIVE : SOCKET_STATUS_INACTIVE;
}

/**
 * Closes the socket handle.
 * @param sock
 * @return
 */
sock_result_t socket_close(sock_handle_t sock)
{
    sock_result_t result = WICED_SUCCESS;
    socket_t* socket = from_handle(sock);
    if (socket) {
        socket_dispose(sock);
        DEBUG("socket closed %x", int(sock));
    }
    return result;
}

/**
 * Create a new socket handle.
 * @param family    Must be {@code AF_INET}
 * @param type      Either SOCK_DGRAM or SOCK_STREAM
 * @param protocol  Either IPPROTO_UDP or IPPROTO_TCP
 * @return
 */
sock_handle_t socket_create(uint8_t family, uint8_t type, uint8_t protocol, uint16_t port, network_interface_t nif)
{
    if (family!=AF_INET || !((type==SOCK_DGRAM && protocol==IPPROTO_UDP) || (type==SOCK_STREAM && protocol==IPPROTO_TCP)))
        return SOCKET_INVALID;

    sock_handle_t result = SOCKET_INVALID;
    socket_t* socket = new socket_t();
    if (socket) {
        wiced_result_t wiced_result;
        socket->set_type((protocol==IPPROTO_UDP ? socket_t::UDP : socket_t::TCP));
        if (protocol==IPPROTO_TCP) {
            wiced_result = wiced_tcp_create_socket(tcp(socket), wiced_wlan_interface(nif));
        }
        else {
            wiced_result = wiced_udp_create_socket(udp(socket), port, wiced_wlan_interface(nif));
        }
        if (wiced_result!=WICED_SUCCESS) {
            socket->set_type(socket_t::NONE);
            delete socket;
            result = as_sock_result(wiced_result);
        }
        else {
            SocketListLock lock(list_for(socket));
            add_socket(socket);
            result = as_sock_result(socket);
        }
    }
    return result;
}

/**
 * Send data to a socket.
 * @param sd    The socket handle to send data to.
 * @param buffer    The data to send
 * @param len       The number of bytes to send
 * @return
 */
sock_result_t socket_send(sock_handle_t sd, const void* buffer, socklen_t len)
{
    sock_result_t result = SOCKET_INVALID;
    socket_t* socket = from_handle(sd);
    if (is_open(socket)) {
        wiced_result_t wiced_result = WICED_TCPIP_INVALID_SOCKET;
        if (is_tcp(socket)) {
            wiced_result = wiced_tcp_send_buffer(tcp(socket), buffer, uint16_t(len));
        }
        else if (is_client(socket)) {
            tcp_server_client_t* server_client = client(socket);
            result = server_client->write(buffer, len);
        }
        if (!wiced_result)
            DEBUG("Write %d bytes to socket %d result=%d", (int)len, (int)sd, wiced_result);
        result = wiced_result ? as_sock_result(wiced_result) : len;
    }
    return result;
}

sock_result_t socket_sendto(sock_handle_t sd, const void* buffer, socklen_t len,
        uint32_t flags, sockaddr_t* addr, socklen_t addr_size)
{
    socket_t* socket = from_handle(sd);
    wiced_result_t result = WICED_INVALID_SOCKET;
    if (is_open(socket) && is_udp(socket)) {
        SOCKADDR_TO_PORT_AND_IPADDR(addr, addr_data, port, ip_addr);
        uint16_t available = 0;
        wiced_packet_t* packet = NULL;
        uint8_t* data;
        if ((result=wiced_packet_create_udp(udp(socket), len, &packet, &data, &available))==WICED_SUCCESS) {
            size_t size = std::min(available, uint16_t(len));
            memcpy(data, buffer, size);
            /* Set the end of the data portion */
            wiced_packet_set_data_end(packet, (uint8_t*) data + size);
            result = wiced_udp_send(udp(socket), &ip_addr, port, packet);
            len = size;
        }
    }
    // return negative value on error, or length if successful.
    return result ? -result : len;
}

sock_result_t socket_receivefrom(sock_handle_t sd, void* buffer, socklen_t bufLen, uint32_t flags, sockaddr_t* addr, socklen_t* addrsize)
{
    socket_t* socket = from_handle(sd);
    volatile wiced_result_t result = WICED_INVALID_SOCKET;
    uint16_t read_len = 0;
    if (is_open(socket) && is_udp(socket)) {
        wiced_packet_t* packet = NULL;
        // UDP receive timeout changed to 0 sec so as not to block
        if ((result=wiced_udp_receive(udp(socket), &packet, WICED_NO_WAIT))==WICED_SUCCESS) {
            wiced_ip_address_t wiced_ip_addr;
            uint16_t port;
            if ((result=wiced_udp_packet_get_info(packet, &wiced_ip_addr, &port))==WICED_SUCCESS) {
                uint32_t ipv4 = GET_IPV4_ADDRESS(wiced_ip_addr);
                addr->sa_data[0] = (port>>8) & 0xFF;
                addr->sa_data[1] = port & 0xFF;
                addr->sa_data[2] = (ipv4 >> 24) & 0xFF;
                addr->sa_data[3] = (ipv4 >> 16) & 0xFF;
                addr->sa_data[4] = (ipv4 >> 8) & 0xFF;
                addr->sa_data[5] = ipv4 & 0xFF;
                result=read_packet(packet, (uint8_t*)buffer, bufLen, &read_len);
            }
            wiced_packet_delete(packet);
        }
    }
    return result!=WICED_SUCCESS ? as_sock_result(result) : sock_result_t(read_len);
}


sock_handle_t socket_handle_invalid()
{
    return SOCKET_INVALID;
}

sock_result_t socket_join_multicast(const HAL_IPAddress *address, network_interface_t nif, void * /*reserved*/)
{
    wiced_ip_address_t multicast_address;
    SET_IPV4_ADDRESS(multicast_address, address->ipv4);
    return as_sock_result(wiced_multicast_join(wiced_wlan_interface(nif), &multicast_address));
}

sock_result_t socket_leave_multicast(const HAL_IPAddress *address, network_interface_t nif, void * /*reserved*/)
{
    wiced_ip_address_t multicast_address;
    SET_IPV4_ADDRESS(multicast_address, address->ipv4);
    return as_sock_result(wiced_multicast_leave(wiced_wlan_interface(nif), &multicast_address));
}

/* WICED extension */
wiced_result_t wiced_last_error( wiced_tcp_socket_t* socket)
{
    wiced_assert("Bad args", (socket != NULL));
    if ( socket->conn_handler == NULL )
    {
        return WICED_NOT_CONNECTED;
    }
    else
    {
        return LWIP_TO_WICED_ERR( netconn_err(socket->conn_handler) );
    }
}

sock_result_t socket_peer(sock_handle_t sd, sock_peer_t* peer, void* reserved)
{
    tcp_server_client_t* c = client(from_handle(sd));
    sock_result_t result = WICED_INVALID_SOCKET;
    if (c && peer)
    {
        wiced_tcp_socket_t* wiced_sock = c->get_socket();
        wiced_ip_address_t ip;
        result = wiced_tcp_server_peer( wiced_sock, &ip, &peer->port);
        if (result==WICED_SUCCESS) {
            peer->address.ipv4 = GET_IPV4_ADDRESS(ip);
        }
    }
    return result;
}<|MERGE_RESOLUTION|>--- conflicted
+++ resolved
@@ -362,7 +362,7 @@
     bool is_type(socket_type_t t) { return t==type; }
     void set_type(socket_type_t t) { type = t; }
 
-    void set_server(tcp_server_t* server) {
+   void set_server(tcp_server_t* server) {
         type = TCP_SERVER;
         s.tcp_server = server;
     }
@@ -391,7 +391,7 @@
        type = NONE;
    }
 
-    void close() {
+   void close() {
        if (!closed) {
          switch (type) {
             case TCP:
@@ -428,9 +428,9 @@
    bool is_inner_open() {
        // TCP_SERVER closes this outer instance, and UDP is not connection based.
        switch (type) {
-        case TCP_CLIENT : return !s.tcp_client->isClosed();
-        case TCP: return !s.tcp.isClosed();
-        default: return true;
+       case TCP_CLIENT : return !s.tcp_client->isClosed();
+       case TCP: return !s.tcp.isClosed();
+       default: return true;
        }
    }
 
@@ -492,7 +492,7 @@
     bool exists(socket_t* item)
     {
         bool exists = false;
-        socket_t* list = this->items;
+            socket_t* list = this->items;
         while (list) {
             if (item==list) {
                 exists = true;
@@ -511,13 +511,13 @@
     bool remove(socket_t* item)
     {
         bool removed = false;
-        if (items==item) {
-            items = item->next;
+            if (items==item) {
+                items = item->next;
             removed = true;
         }
         else
         {
-            socket_t* current = items;
+                socket_t* current = items;
             while (current) {
                 if (current->next==item) {
                     current->next = item->next;
@@ -568,9 +568,9 @@
             if (server->s.tcp_server->is_client(client))
                 return server->s.tcp_server;
             server = server->next;
-        }
+    }
         return NULL;
-    }
+}
 
 };
 
@@ -589,7 +589,7 @@
     if (socket) {
         list_for(socket).add(socket);
     }
-}
+    }
 
 /**
  * Determines if the given socket still exists in the list of current sockets.
@@ -868,13 +868,8 @@
     socket_t* socket = new socket_t();
     tcp_server_t* server = new tcp_server_t();
     wiced_result_t result = WICED_OUT_OF_HEAP_SPACE;
-<<<<<<< HEAD
-    if (handle && server) {
+    if (socket && server) {
         result = wiced_tcp_server_start(server, wiced_wlan_interface(nif),
-=======
-    if (socket && server) {
-        result = wiced_tcp_server_start(server, WICED_STA_INTERFACE,
->>>>>>> 9acd4511
             port, WICED_MAXIMUM_NUMBER_OF_SERVER_SOCKETS, server_connected, server_received, server_disconnected, NULL);
     }
     if (result!=WICED_SUCCESS) {
