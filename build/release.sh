--- conflicted
+++ resolved
@@ -1,18 +1,9 @@
-<<<<<<< HEAD
-if [ $1 -eq 6 ] || [ $1 -eq 8 ]; then
+# if [ $1 -eq 6 ] || [ $1 -eq 8 ]; then
 	VERSION="0.6.0-rc.1"
-else if [ $1 -eq 10 ]; then
-	VERSION="0.6.0-rc.1"
-	fi
-fi
-=======
-#if [ $1 -eq 6 ] || [ $1 -eq 8 ]; then
-	VERSION="0.5.2"
-#else if [ $1 -eq 10 ]; then
-#	VERSION="0.5.0-rc.2"
-#	fi
-#fi
->>>>>>> 3ae48a04
+# else if [ $1 -eq 10 ]; then
+# 	VERSION="0.6.0-rc.1"
+# 	fi
+# fi
 
 function release_file()
 {
