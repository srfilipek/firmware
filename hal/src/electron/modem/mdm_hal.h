--- conflicted
+++ resolved
@@ -465,11 +465,7 @@
     static int _cbUSOCR(int type, const char* buf, int len, int* handle);
     static int _cbUSOCTL(int type, const char* buf, int len, int* handle);
     static int _cbUSORD(int type, const char* buf, int len, char* out);
-<<<<<<< HEAD
-    typedef struct { char* buf; IP ip; int port; int len; } USORFparam;
-=======
-    typedef struct { char* buf; MDM_IP ip; int port; } USORFparam;
->>>>>>> 954e7ca0
+    typedef struct { char* buf; MDM_IP ip; int port; int len; } USORFparam;
     static int _cbUSORF(int type, const char* buf, int len, USORFparam* param);
     typedef struct { char* buf; char* num; } CMGRparam;
     static int _cbCUSD(int type, const char* buf, int len, char* resp);
